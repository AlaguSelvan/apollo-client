# Change log

### vNEXT
- Make ApolloClient.resetStore() and QueryManager.resetStore() return a promise instead of void [PR #1674](https://github.com/apollographql/apollo-client/pull/1674)
- Fix bug that caused errors in `writeToStore` to be rethrown as uncaught errors [PR #1673](https://github.com/apollographql/apollo-client/pull/1673)
- Feature: Pass a function to `optimisticResponse` and it will be called with the `variables` passed to the mutation [PR #1720](https://github.com/apollographql/apollo-client/pull/1720)
<<<<<<< HEAD
- Feature: Allow an observer to not be created when setting variables
=======
- Feature: Added support flow flow typechecking [PR #1688](https://github.com/apollographql/apollo-client/pull/1688)
>>>>>>> 2f76f2a2

### 1.2.2
- Fix: Remove race condition in queryListenerFromObserver [PR #1670](https://github.com/apollographql/apollo-client/pull/1670)
- Feature: Expose `dataIdFromObject` in addition to `dataId` [PR #1663](https://github.com/apollographql/apollo-client/pull/1663)

### 1.2.1
- Fix: Ensure polling queries do not poll during SSR [#1664](https://github.com/apollographql/apollo-client/pull/1664)
- Fix: Ensure setVariables correctly sets options.variables [#1662](https://github.com/apollographql/apollo-client/pull/1662)
- Fix bug that caused results with null items in array to become empty on second read [#1661](https://github.com/apollographql/apollo-client/pull/1661)

### 1.2.0
- Feature: Warn before writing to store if result shape does not match query [#1638](https://github.com/apollographql/apollo-client/pull/1638)
- Fix: Replace more usage of Object.assign with util.assign to make it work in IE, previous fix was not complete [PR #1648](https://github.com/apollographql/apollo-client/pull/1648)

### 1.1.2
- Feature+Fix: Introduce "standby" fetchPolicy to mark queries that are not currently active, but should be available for refetchQueries and updateQueries [PR #1636](https://github.com/apollographql/apollo-client/pull/1636)
- Feature: Print a warning when heuristically matching fragments on interface/union [PR #1635](https://github.com/apollographql/apollo-client/pull/1635)
- Fix: Replace usage of Object.assign with util.assign to make it work in IE, make util.assign work with undefined and null sources as Object.assign does [PR #1643](https://github.com/apollographql/apollo-client/pull/1643)

### 1.1.1
- Fix: Remove ability to set default fetchPolicy, which broke polling queries [PR #1630](https://github.com/apollographql/apollo-client/pull/1630)

### 1.1.0
- Feature: support default values for query variables [PR #1492](https://github.com/apollographql/apollo-client/pull/1492)
- Fix: Pass http json parsing error to network interface afterware [PR #1596](https://github.com/apollographql/apollo-client/pull/1596)
- Feature: Add ability to set default fetchPolicy [PR #1597](https://github.com/apollographql/apollo-client/pull/1597)

### 1.0.4
- Fix: query subscription is not skipped when there is a successful query after an error, even if data is the same as before the error occured. [PR #1601] (https://github.com/apollographql/apollo-client/pull/1601)
- Fix: ObservableQuery.refetch() returns a rejected Promise instead of throwing an Error when fetchPolicy === 'cache-only' [PR #1592](https://github.com/apollographql/apollo-client/pull/1592)
- Fix: Remove usage of Array.findIndex (not supported by IE) [PR #1585](https://github.com/apollographql/apollo-client/pull/1585)

### 1.0.3
- Fix: Remove usage of String.endsWith (not supported by IE) [PR #1583](https://github.com/apollographql/apollo-client/pull/1583)
- Make reducerError contain information about which query caused it [PR #1538](https://github.com/apollographql/apollo-client/pull/1538)

### 1.0.2
- Fix bug that caused reducer updates to fail because typename was not added automatically [PR #1540](https://github.com/apollographql/apollo-client/pull/1540)

### 1.0.1
- Fix bug that caused updateQueries to fail when fragments were present in query [#1527](https://github.com/apollographql/apollo-client/issues/1527)

### 1.0.0 and 1.0.0-rc.9
- Make imperative store operations respect addTypename [PR #1515](https://github.com/apollographql/apollo-client/issues/1515)
- Fix bug that broke ObservableQuery.getCurrentResult for queries that used fragments [PR #1514](https://github.com/apollographql/apollo-client/issues/1514)


### 1.0.0-rc.8
- Make `QueryBatcher` more efficient and avoid `setInterval` leakage [PR #1498](https://github.com/apollographql/apollo-client/pull/1498).
- Remove dependency on `graphql-tag/printer` per [graphql-tag#54](https://github.com/apollographql/graphql-tag/issues/54)

### 1.0.0-rc.7
- Fix: `fetchPolicy: cache-and-network` queries now dispatch `APOLLO_QUERY_RESULT_CLIENT` [PR #1463](https://github.com/apollographql/apollo-client/pull/1463)
- Fix: query deduplication no longer causes query errors to prevent subsequent successful execution of the same query  [PR #1481](https://github.com/apollographql/apollo-client/pull/1481)
- Breaking: change default of notifyOnNetworkStatusChange back to false [PR #1482](https://github.com/apollographql/apollo-client/pull/1482)
- Feature: add fragmentMatcher option to client and implement IntrospectionFragmentMatcher [PR #1483](https://github.com/apollographql/apollo-client/pull/1483)

### 1.0.0-rc.6
- Feature: Default selector for `dataIdFromObject` that tries `id` and falls back to `_id` to reduce configuration requirements whenever `__typename` is present.
- Add `HTTPBatchedNetworkInterface` as an index export to make it easier
to subclass externally, consistent with `HTTPFetchNetworkInterface`. [PR #1446](https://github.com/apollographql/apollo-client/pull/1446)
- Make `updateQuery` option of `subscribeToMore` optional [PR #1455](https://github.com/apollographql/apollo-client/pull/1455)
- Fix: Use custom resolvers in readQuery and readFragment functions [PR #1434](https://github.com/apollographql/apollo-client/pull/1434)
- Print suggestion to use devtools in development mode [PR #1466](https://github.com/apollographql/apollo-client/pull/1466)

### 1.0.0-rc.5
- Fix: Revert PR that caused uncaught promise rejections [PR #1133](https://github.com/apollographql/apollo-client/pull/1133)


### 1.0.0-rc.4
- Fix: Update TypeScript Middleware and Afterware interfaces to include a datatype for 'this' in apply function. [PR #1372](https://github.com/apollographql/apollo-client/pull/1372)
- Breaking: Remove data property from fetchMore result [PR #1416](https://github.com/apollographql/apollo-client/pull/1416)
- Fix: rollback optimistic response before ApolloError rejected in `QueryManager#mutate` [PR #1398](https://github.com/apollographql/apollo-client/pull/1398)
- console.warn() when an exception is encountered in a result reducer [PR #1383](https://github.com/apollographql/apollo-client/pull/1383)

### 1.0.0-rc.3
deprecated (wrong build)

### 1.0.0-rc.2
- throw error if deprecated options are being used [PR #1396](https://github.com/apollographql/apollo-client/pull/1396)

### 1.0.0-rc.1
- Fix (possibly breaking): Invoke afterware even on requests that error [PR #1351](https://github.com/apollographql/apollo-client/pull/1351)
- Breaking: change default of notifyOnNetworkStatusChange to true [PR #1362](https://github.com/apollographql/apollo-client/pull/1362)
- Breaking: change default of queryDeduplication to true [PR #1362](https://github.com/apollographql/apollo-client/pull/1362)
- Breaking: remove deprecated reduxRootKey [PR #1362](https://github.com/apollographql/apollo-client/pull/1362)
- Fix: make sure maybeDeepFreeze is called on results returned from setVariables and refetch [PR #1362](https://github.com/apollographql/apollo-client/pull/1362)
- Fix: use setTimeout to throw uncaught errors in observer.next and observer.error[PR #1367](https://github.com/apollographql/apollo-client/pull/1367)
- Breaking: Remove returnPartialData option [PR #1370](https://github.com/apollographql/apollo-client/pull/1370)
- Breaking: Implement fetchPolicy to replace noFetch and forceFetch [PR #1371](https://github.com/apollographql/apollo-client/pull/1371)


### 0.10.1
- Address deprecation warnings coming from `graphql-tag` [graphql-tag#54](https://github.com/apollographql/graphql-tag/issues/54)
- Do not stringify error stack traces [PR #1347](https://github.com/apollographql/apollo-client/pull/1347)

### 0.10.0
- BREAKING: Run middleware and afterware only once per batched request [PR #1285](https://github.com/apollographql/apollo-client/pull/1285)
- Add direct cache manipulation read and write methods to provide the user the power to interact with Apollo’s GraphQL data representation outside of mutations. [PR #1310](https://github.com/apollographql/apollo-client/pull/1310)
- Clear pollInterval in `ObservableQuery#stopPolling` so that resubscriptions don't start polling again [PR #1328](https://github.com/apollographql/apollo-client/pull/1328)
- Update dependencies (Typescript 2.2.1, node typings, etc.) [PR #1332](https://github.com/apollographql/apollo-client/pull/1332)
- Fix bug that caused: `error: Cannot read property 'data' of undefined`, when no previous result was available [PR #1339](https://github.com/apollographql/apollo-client/pull/1339).
- Add 'addTypenameToDocument' to root export for usage in custom network interfaces and testing [PR #1341](https://github.com/apollographql/apollo-client/pull/1341)

### 0.9.0
- Prefer stale data over partial data in cases where a user would previously get an error. [PR #1306](https://github.com/apollographql/apollo-client/pull/1306)
- Update TypeScript `MutationOptions` definition with the new object type available in `refetchQueries`. [PR #1315](https://github.com/apollographql/apollo-client/pull/1315)
- Add `fetchMore` network status to enable loading information for `fetchMore` queries. [PR #1305](https://github.com/apollographql/apollo-client/pull/1305)

### 0.8.7
- Ensure batching network interface passes through extra parameters in order to support persisted queries [PR #1302](https://github.com/apollographql/apollo-client/pull/1302/files)

### 0.8.6
- Fix bug that caused `refetch` to not refetch in some cases [PR #1264](https://github.com/apollographql/apollo-client/pull/1264)

### 0.8.5
- Fix crash if resetStore() or getInitialState() called prior to query/mutation.  [PR #1286](https://github.com/apollostack/apollo-client/pull/1286).

### 0.8.4
- Fix afterware to support retrying requests [PR #1274](https://github.com/apollostack/apollo-client/pull/1274).

### 0.8.3
- Fix bug that caused query reducers to always be called with initial variables. [PR #1270](https://github.com/apollostack/apollo-client/pull/1270).
- Added benchmarks and benchmarking utilities built on top of [benchmark.js](https://benchmarkjs.com). [PR #1159](https://github.com/apollostack/apollo-client/pull/1159).

### 0.8.2
- Removed dependency on Node.js typings. [PR #1248](https://github.com/apollostack/apollo-client/pull/1248)
- Remove orphaned promise that was causing a Bluebird error. [PR #1256](https://github.com/apollographql/apollo-client/pull/1256)
- End code flow on promise rejection in `mutate` implementation. [PR #1259](https://github.com/apollographql/apollo-client/pull/1259)

### 0.8.1
- Allow refetching with query documents after mutation. [PR #1234](https://github.com/apollostack/apollo-client/pull/1234)
- Enable TypeScript strict null checking in source code. [PR #1221](https://github.com/apollostack/apollo-client/pull/1221)

### 0.8.0
- Allow optional mutation arguments. [PR #1174](https://github.com/apollostack/apollo-client/pull/1174)
- Fix bug where there could be store inconsistencies for two dependent optimistic updates [PR #1144](https://github.com/apollostack/apollo-client/pull/1144)
- expose partial in ObservableQuery#currentResult [PR #1097](https://github.com/apollostack/apollo-client/pull/1097)
- Calculate `loading` from `networkStatus`. [PR #1202](https://github.com/apollostack/apollo-client/pull/1202)
- Fix typings error with `strictNullChecks` [PR #1188](https://github.com/apollostack/apollo-client/pull/1188)
- Add IResponse to NetworkErrors [PR #1199](https://github.com/apollostack/apollo-client/issues/1199)
- Gracefully handle `null` GraphQL errors. [PR #1208](https://github.com/apollostack/apollo-client/pull/1208)
- *Breaking:* Remove undocumented `resultBehaviors` feature. [PR #1173](https://github.com/apollostack/apollo-client/pull/1173)

### 0.7.3
- *Fixed breaking change:* readQueryFromStore was incomptibale with Typescript 2.0 compiler. [PR #1171](https://github.com/apollostack/apollo-client/pull/1171)

### 0.7.2
Re-release of 0.7.1 with proper internal directory structure

### 0.7.1
- *Undo breaking change:* Add whatwg-fetch polyfill (most likely only until version 1.0) [PR #1155](https://github.com/apollostack/apollo-client/pull/1155)

### 0.7.0
- Deprecate "resultTransformer" [PR #1095](https://github.com/apollostack/apollo-client/pull/1095)
- Deep freeze results in development and test mode [PR #1095](https://github.com/apollostack/apollo-client/pull/1095)
- *Breaking:* Use generic types for query and mutation [PR #914](https://github.com/apollostack/apollo-client/pull/914)
- Support AMD [PR #1069](https://github.com/apollostack/apollo-client/pull/1069)
- Support ES6 Modules and tree-shaking (`module`, `jsnext:main`) [PR #1069](https://github.com/apollostack/apollo-client/pull/1069)
- *Breaking:* Replace `@types/redux` with official typescript definitions [PR #1069](https://github.com/apollostack/apollo-client/pull/1069)
- *Breaking:* Remove fragment option from query, watchQuery etc. [PR #1096](https://github.com/apollostack/apollo-client/pull/1096)
- Broadcast new store state only when Apollo state was affected by an action [PR #1118](https://github.com/apollostack/apollo-client/pull/1118)
- Remove lodash as a production dependency [PR #1122](https://github.com/apollostack/apollo-client/pull/1122)
- Breaking: Minor fix to write to `ROOT_SUBSCRIPTION` ID in the store for subscription results. [PR #1122](https://github.com/apollostack/apollo-client/pull/1127)
- *Breaking:* Remove `whatwg-fetch` polyfill dependency and instead warn when a global `fetch` implementation is not found. [PR #1134](https://github.com/apollostack/apollo-client/pull/1134)
- Child objects returned from `watchQuery` may now be referentially equal (so `a === b`) to previous objects in the same position if nothing changed in the store. This allows for a better UI integration experience when determining what needs to rerender. [PR #1136](https://github.com/apollostack/apollo-client/pull/1136)

### 0.6.0
- *Breaking:* Switch to `@types/graphql` instead of `typed-graphql` for typings. [PR 1041](https://github.com/apollostack/apollo-client/pull/1041) [PR #934](https://github.com/apollostack/apollo-client/issues/934)

### 0.5.26
- Add variables to MutationResultAction [PR #1106](https://github.com/apollostack/apollo-client/pull/1106)
- Fix incorrect network status after first refetch [PR #1105](https://github.com/apollostack/apollo-client/pull/1105)

### 0.5.25
- Pass variables into result reducers [PR #1088](https://github.com/apollostack/apollo-client/pull/1088)

### 0.5.24
- Add option to deduplicate in-flight queries  [PR #1070](https://github.com/apollostack/apollo-client/pull/1070)

### 0.5.23
- Revert back to using `whatwg-fetch` because `isomorphic-fetch` does not work in react native  [PR #1058](https://github.com/apollostack/apollo-client/pull/1058)

### 0.5.22
- Fix bug that caused updateQuery and reducers to run on stopped queries [PR #1054](https://github.com/apollostack/apollo-client/pull/1054)
- Ensure transporters are using `isomorphic-fetch` instead of `whatwg-fetch` for universal compatibility [PR #1018](https://github.com/apollostack/apollo-client/pull/1018)

### 0.5.21

- Include a `version` field on every `ApolloClient` instance that represents the version of the 'apollo-client' package used to create it. [PR #1038](https://github.com/apollostack/apollo-client/pull/1038)

### 0.5.20

- Attach to `window` for devtools if not in production, so that improperly configured environments do get the dev tools. [PR #1037](https://github.com/apollostack/apollo-client/pull/1037)

### 0.5.19
- Make sure stopped queries are not refetched on store reset [PR #960](https://github.com/apollostack/apollo-client/pull/960)

### 0.5.18
- Make sure `APOLLO_QUERY_RESULT_CLIENT` action has a `requestId`, just like `APOLLO_QUERY_RESULT` does, so that it can be associated with the relevant `APOLLO_QUERY_INIT` action.

### 0.5.17
- For devtools hook, report the state _after_ the action, not before. [PR #1023](https://github.com/apollostack/apollo-client/pull/1023)

### 0.5.16
- Make sure Redux devtools enhancer is added last. [PR #1022](https://github.com/apollostack/apollo-client/pull/1022)

### 0.5.15
- Make sure devtools hook added in 0.5.14 also works when the store is initialized by Apollo Client. [PR #1021](https://github.com/apollostack/apollo-client/pull/1021)

### 0.5.14
- Add internal hook for chrome devtools, `__actionHookForDevTools`, to get a log of actions and states. Apollo Client automatically attaches itself to `window.__APOLLO_CLIENT__` when initialized if `process.env.NODE_ENV === 'development'`. This can be forced or disabled by setting the `connectToDevTools` option in the constructor to `true` or `false`. [PR #1017](https://github.com/apollostack/apollo-client/pull/1017)

### 0.5.13
- Replace usages of `Object.assign` with lodash's assign function [PR #1009](https://github.com/apollostack/apollo-client/pull/1009)
- Calls to watchQuery can include metadata, for use with debugging. [PR #1010](https://github.com/apollostack/apollo-client/pull/1010)

### 0.5.12
- Errors thrown in afterwares bubble up [PR #982](https://github.com/apollostack/apollo-client/pull/982)
- Replaced individual lodash packages with original lodash package [PR #997](https://github.com/apollostack/apollo-client/pull/997)

### 0.5.11
- Move typed-graphql and chai typings to optionalDependencies [PR #988](https://github.com/apollostack/apollo-client/pull/988)
- Fix issue with typings that prevented compilation in typescript [PR #986](https://github.com/apollostack/apollo-client/pull/986)

### 0.5.10
- Deprecate usage of fragment option and createFragment function [PR #984](https://github.com/apollostack/apollo-client/pull/984)

### 0.5.9
- Prevent Redux from crashing when an uncaught ApolloError is raised in an Apollo reducer. [PR #874](https://github.com/apollostack/apollo-client/pull/874)
- Catch errors in observer.next and observer.errors callback [PR #980](https://github.com/apollostack/apollo-client/pull/980)

### 0.5.8

- Added `HTTPFetchNetworkInterface` and `NetworkInterface` as index exports to make them easier
to subclass externally. [#969](https://github.com/apollostack/apollo-client/pull/969)

### 0.5.7
- Catch uncaught promise errors in startQuery [#950](https://github.com/apollostack/apollo-client/pull/950)

### 0.5.6
- Refactor polling query logic to fix startPolling and stopPolling [#938](https://github.com/apollostack/apollo-client/pull/938)
- Add convenience method to obtain initial state from SSR [#941](https://github.com/apollostack/apollo-client/pull/941)

### 0.5.5
- Add back missing dependency on lodash.isequal that was mistakenly removed in 0.5.4 [#925](https://github.com/apollostack/apollo-client/pull/925)
- Implement cache redirects with custom resolvers [PR #921](https://github.com/apollostack/apollo-client/pull/921)
- Fix issue that caused `createBatchingNetworkInterface` unable to specify request headers by `opts` or `applyMiddleware`. [PR #922](https://github.com/apollostack/apollo-client/pull/922) [Issue #920](https://github.com/apollostack/apollo-client/issues/920)

### 0.5.4
- Fix a bug that caused apollo-client to catch errors thrown in Observer.next callbacks [PR #910](https://github.com/apollostack/apollo-client/pull/910)
- Make sure only one copy of each fragment is attached to a document [PR #906](https://github.com/apollostack/apollo-client/pull/906)

### 0.5.3
- Change the way IDs of objects in arrays are stored to make them consistent with the rest of the store [PR #901](https://github.com/apollostack/apollo-client/pull/901)

### 0.5.2
- Print a warning if server response is not an array when using transport batching [PR #893](https://github.com/apollostack/apollo-client/pull/893)
- apply addTypename in watchQuery for result reducers [PR #895](https://github.com/apollostack/apollo-client/pull/895)

### 0.5.1
- **new Feature**: Enable chaining of `use` and `useAfter` function calls in network interface. [PR #860](https://github.com/apollostack/apollo-client/pull/860) [Issue #564](https://github.com/apollostack/apollo-client/issues/564)
- Create and expose the `MutationOptions` [PR #866](https://github.com/apollostack/apollo-client/pull/866)
- Expose `SubscriptionOptions` [PR #868](https://github.com/apollostack/apollo-client/pull/868)
- Fix issue with `currentResult` and optimistic responses [Issue #877](https://github.com/apollostack/apollo-client/issues/877)
- Provide an onError callback for subscribeToMore [PR #886](https://github.com/apollostack/apollo-client/issues/886)
- Bind `resetStore` to ApolloClient [PR #882](https://github.com/apollostack/apollo-client/issues/882)
- Fix a bug with `resetStore` that caused existing queries to fail  [PR #885](https://github.com/apollostack/apollo-client/issues/885)

### v0.5.0
- Add a `createdBatchingNetworkInterface` function and export it.
- Add support for fragments to `fetchMore`
- Patch for race condition in broadcastQueries that occasionally crashed the client.

#### v0.5.0-preview.3
- **new Feature**: add networkStatus to ApolloResult, which gives more fine-grained information than the loading boolean. Added notifyOnNetworkStatusChange option to WatchQuery options. [PR #827](https://github.com/apollostack/apollo-client/pull/827)
- Fix a bug with result reducers that caused crashed when queries were updated in loading state.

#### v0.5.0-preview.2
- Make `createNetworkInterface` backwards compatible, but print a deprecation warning if it's called with two arguments. The new way is to pass in an object with `uri` and `opts` properties. [PR #828](https://github.com/apollostack/apollo-client/pull/828) [Issue #806](https://github.com/apollostack/apollo-client/issues/806)
- Prevent store rehydration if queries and mutations are not empty. [PR #814](https://github.com/apollostack/apollo-client/pull/814)
- Fix an issue with `observableQuery.currentResult()` when the query had returned an error.

#### v0.5.0-1 first preview
- **new Feature**: Add fetchMore-style subscribeToMore function which updates a query result based on a subscription. [PR #797](https://github.com/apollostack/apollo-client/pull/797)
- Fix accidental breaking change in updateQueries that was introduced in 0.5.0-0 [PR 801](https://github.com/apollostack/apollo-client/pull/801)

#### v0.5.0-0 first preview

- **new Feature**: Implement query reducers, which run on every query result/ mutation. [PR #766](https://github.com/apollostack/apollo-client/pull/766)
- **Refactor**: Reimplement internal store reading in terms of the [graphql-anywhere](https://github.com/apollostack/graphql-anywhere) package, which cleanly separates the GraphQL execution logic from Apollo's specific cache format. This will allow us to make the store reading much more extensible, including enabling developers to write their own custom client-side resolvers to implement client-side computed fields, read from Redux with GraphQL, and redirect cache reads.
- **Feature removal**: Remove query diffing functionality to make client more predictable and simplify implementation. Queries will still read from the store, and if the store does not have all of the necessary data the entire query will fetch from the server. Read justification and discussion in [Issue #615](https://github.com/apollostack/apollo-client/issues/615) [PR #693](https://github.com/apollostack/apollo-client/pull/693)
- **Breaking change**: Move batching to network interface and split off query merging into separate package [PR #734](https://github.com/apollostack/apollo-client/pull/734)
- **Feature removal**: No more `(read|diff)(Fragment|SelectionSet)FromStore`.
- **Feature removal**: No more `write(Fragment|SelectionSet)ToStore`.
- Fix: refetch only updates original query variable options
- Fix: Moved @types packages from devDependencies to dependencies as discussed in [Issue #713](https://github.com/apollostack/apollo-client/issues/713)
- **Refactor**: Rewrite how fragments are handled. Remove all validation of fragments when writing to the store, assuming that a spec-compliant server will return a valid set of fragments and results. On reading from the store, use `__typename` if it exists, and strongly encourage using the `addTypename: true` option by warning when the `__typename` field is not in the query and result. [Issue #739](https://github.com/apollostack/apollo-client/issues/739) [PR #767](https://github.com/apollostack/apollo-client/pull/767)
- GraphQL subscriptions fire an action when new data arrives [PR #775](https://github.com/apollostack/apollo-client/pull/775)
- **Feature removal and addition**: The `ApolloClient` constructor no longer accepts a `queryTransformer` option. Instead, there is a a new `addTypename` option which is on by default. [Issue #616](https://github.com/apollostack/apollo-client/issues/616) [PR #779](https://github.com/apollostack/apollo-client/pull/779)
- **Refactor**: removed circular dependency in data/store.ts [Issue #731](https://github.com/apollostack/apollo-client/issues/731) [PR #778](https://github.com/apollostack/apollo-client/pull/778)
- added "ApolloClient" to the named exports to make it compatible with Angular2 AOT compile [Issue #758](https://github.com/apollostack/apollo-client/issues/758) [PR #778](https://github.com/apollostack/apollo-client/pull/778)
- Fix: moved dev @types to devDependencies otherwise they potentially brake projects that are importing apollo-client [Issue #713](https://github.com/apollostack/apollo-client/issues/713) [PR #778](https://github.com/apollostack/apollo-client/pull/778)
- Fix rejecting promises on `refetch` and similar methods. Also improve error handling and stop using `ApolloError` internally. [Failing test in PR #524](https://github.com/apollostack/apollo-client/pull/524) [PR #781](https://github.com/apollostack/apollo-client/pull/781)
- Fix multidimentional array handling. [Issue #776](https://github.com/apollostack/apollo-client/issues/776) [PR #785](https://github.com/apollostack/apollo-client/pull/785)
- Add support for Enum inline arguments [Issue #183](https://github.com/apollostack/apollo-client/issues/183) [PR #788](https://github.com/apollostack/apollo-client/pull/788)
- Make it possible to subscribe to the same observable query multiple times. The query is initialized on the first subscription, and torn down after the last. Now, QueryManager is only aware of one subscription from the ObservableQuery, no matter how many were actually registered. This fixes issues with `result()` and other ObservableQuery features that relied on subscribing multiple times to work. This should remove the need for the workaround in `0.4.21`. [Repro in PR #694](https://github.com/apollostack/apollo-client/pull/694) [PR #791](https://github.com/apollostack/apollo-client/pull/791)

### v0.4.21
- Added some temporary functions (`_setVariablesNoResult` and `_setOptionsNoResult`) to work around a `react-apollo` problem fundamentally caused by the issue highlighted in [PR #694](https://github.com/apollostack/apollo-client/pull/694). The code as been refactored on `master`, so we expect it to be fixed in 0.5.x, and is not worth resolving now.

### v0.4.20
- Fix: Warn but do not fail when refetchQueries includes an unknown query name [PR #700](https://github.com/apollostack/apollo-client/pull/700)
- Fix: avoid field error on mutations after a query cancellation or a query failure by enforcing returnPartialData during previous data retrieval before applying a mutation update. [PR #696](https://github.com/apollostack/apollo-client/pull/696) and [Issue #647](https://github.com/apollostack/apollo-client/issues/647).
- Add observableQuery.setVariables function [PR #635](https://github.com/apollostack/apollo-client/pull/635)
- Add observableQuery.currentResult function [PR #697](https://github.com/apollostack/apollo-client/pull/697)
- Update to typescript 2.0.3 [PR #697](https://github.com/apollostack/apollo-client/pull/697)

### v0.4.19
- Fix: set default reduxRootKey for backwards-compatibility when using ApolloClient as middleware  [PR #688](https://github.com/apollostack/apollo-client/pull/688)

### v0.4.18

- Fix bug with null fragments introduced in 0.4.16 [PR #683](https://github.com/apollostack/apollo-client/pull/683)
- Set reduxRootKey for backwards-compatibility, even when using reduxRootSelector [PR #685](https://github.com/apollostack/apollo-client/pull/683)

### v0.4.17

- This version is identical to 0.4.15. It was published over 0.4.16 because that had some unintentional breaking changes. Once the breaks are identified and fixed, there will be a 0.4.18 with the new features.

### v0.4.16 (deprecated, had breaking changes)

- **Backwards compatible deprecation** Add a `reduxRootSelector` option and deprecate `reduxRootKey`. This will allow people to put Apollo anywhere they like, even inside a store otherwise managed by ImmutableJS. Note: if you pass a `reduxRootKey` in this version, it will automatically create a `reduxRootSelector` for you, and attach it to the `ApolloClient` instance as before, but this behavior will be removed in `0.5`. [PR #631](https://github.com/apollostack/apollo-client/pull/631)
- Make sure stopping a poll interval doesn't stop updates from the store. [PR #625](https://github.com/apollostack/apollo-client/pull/625)
- Include more type definitions and methods in root export for use in react-apollo [PR #619](https://github.com/apollostack/apollo-client/pull/619)
- Added `resultTransformer` and `resultComparator` to `ApolloClient`/`QueryManager`, which afford the ability to transform result objects immediately before they are returned to the application. [PR #446](https://github.com/apollostack/apollo-client/pull/446)
- Fixed issue with nested fragments overriding each other. [PR #629](https://github.com/apollostack/apollo-client/pull/629)

### v0.4.15

- Options set in middleware can override the fetch query in the network layer. [Issue #627](https://github.com/apollostack/apollo-client/issues/627) and [PR #628](https://github.com/apollostack/apollo-client/pull/628).
- Make `returnPartialData` work better with fragments. [PR #580](https://github.com/apollostack/apollo-client/pull/580)

### v0.4.14

- Avoid extra `assign` when there are no optimistic updates present. [PR #597]((https://github.com/apollostack/apollo-client/pull/597)
- Fixed issue with error passing with query merging. [PR #589](https://github.com/apollostack/apollo-client/pull/589) and [Issue #551](https://github.com/apollostack/apollo-client/issues/551).
- Allow network interface middlewares to change the `req.request` object to add additional fields to the request body. [PR #548](https://github.com/apollostack/apollo-client/pull/548) and [Issue #547](https://github.com/apollostack/apollo-client/issues/547).
- Fixed an issue with batching and variables used in directives. [PR #584](https://github.com/apollostack/apollo-client/pull/584) and [Issue #577](https://github.com/apollostack/apollo-client/issues/577).
- Implemented transport-level batching the way it is currently supported within Apollo Server. [PR #531](https://github.com/apollostack/apollo-client/pull/531) and [Issue #505](https://github.com/apollostack/apollo-client/issues/505).
- [Experimental] Change subscription API to `subscribe` function on Apollo Client instance, and remove `fetchMore`-style API temporarily.

### v0.4.13

- Fix issue where starting, stopping, then starting a polling query with the same interval wasn't handled correctly by the scheduler. Opened as [PR #555](https://github.com/apollostack/apollo-client/pull/555) and merged via [PR #568](https://github.com/apollostack/apollo-client/pull/568).
- Fixed an issue with used variables in directives related to unused variables stripping [PR #563](https://github.com/apollostack/apollo-client/pull/563) and [Issue #562](https://github.com/apollostack/apollo-client/issues/562)
- Change subscription API to use `updateQuery`, like `fetchMore` does, instead of `updateFunction`. [PR #574](https://github.com/apollostack/apollo-client/pull/574)

### v0.4.12

- Fixed an issue with named fragments in batched queries. [PR #509](https://github.com/apollostack/apollo-client/pull/509) and [Issue #501](https://github.com/apollostack/apollo-client/issues/501).
- Fixed an issue with unused variables in queries after diffing queries against information available in the store. [PR #518](https://github.com/apollostack/apollo-client/pull/518) and [Issue #496](https://github.com/apollostack/apollo-client/issues/496).
- Add code to support GraphQL subscriptions. [PR #540](https://github.com/apollostack/apollo-client/pull/540).
- Fixed a couple of issues within query merging that caused issues with null values or arrays in responses. [PR #523](https://github.com/apollostack/apollo-client/pull/523).
- Added an `updateQuery` method on observable queries. Allows application code to arbitrary change the result of a query normalized to store, without issuing any network requests. [PR #506](https://github.com/apollostack/apollo-client/pull/506) and [Issue #495](https://github.com/apollostack/apollo-client/issues/495).
- Fixed issue where result of fetchMore from server wasn't being passed through [PR #508](https://github.com/apollostack/apollo-client/pull/508)

### v0.4.11

- Added an `refetchQueries` option to `mutate`. The point is to just refetch certain queries on a mutation rather than having to manually specify how the result should be incorporated for each of them with `updateQueries`. [PR #482](https://github.com/apollostack/apollo-client/pull/482) and [Issue #448](https://github.com/apollostack/apollo-client/issues/448).
- Print errors produced by application-supplied reducer functions passed to `updateQueries` or `updateQuery` options for `mutate` or `fetchMore` respectively. [PR #500](https://github.com/apollostack/apollo-client/pull/500) and [Issue #479](https://github.com/apollostack/apollo-client/issues/479).

### v0.4.10

- Fixed issue with alias names in batched queries. [PR #493](https://github.com/apollostack/apollo-client/pull/493) and [Issue #490](https://github.com/apollostack/apollo-client/issues).
- Add loading state tracking within Apollo Client in order to simplify the handling of loading state within the view layers. [Issue #342](https://github.com/apollostack/apollo-client/issues/342) and [PR #467](https://github.com/apollostack/apollo-client/pull/467)

- Fixed the way new variables extend the original arguments when passed to methods `fetchMore` and `refetch`. [PR #497](https://github.com/apollostack/apollo-client/pull/497).

### v0.4.9

- Fixed issue with `fragments` array for `updateQueries`. [PR #475](https://github.com/apollostack/apollo-client/pull/475) and [Issue #470](https://github.com/apollostack/apollo-client/issues/470).
- Add a new experimental feature to observable queries called `fetchMore`. It allows application developers to update the results of a query in the store by issuing new queries. We are currently testing this feature internally and we will document it once it is stable. [PR #472](https://github.com/apollostack/apollo-client/pull/472).

### v0.4.8

- Add `useAfter` function that accepts `afterwares`. Afterwares run after a request is made (after middlewares). In the afterware function, you get the whole response and request options, so you can handle status codes and errors if you need to. For example, if your requests return a `401` in the case of user logout, you can use this to identify when that starts happening. It can be used just as a `middleware` is used. Just pass an array of afterwares to the `useAfter` function.
- Fix issues with union type handling for inline and named fragments. [PR #356](https://github.com/apollostack/apollo-client/pull/356/files), [Issue #354](https://github.com/apollostack/apollo-client/issues/354) [Issue #355](https://github.com/apollostack/apollo-client/issues/355).
- Add a stack trace to `ApolloError`. [PR #445](https://github.com/apollostack/apollo-client/pull/445) and [Issue #434](https://github.com/apollostack/apollo-client/issues/434).
- Fixed an extra log of errors on `query` calls. [PR #445](https://github.com/apollostack/apollo-client/pull/445) and [Issue #423](https://github.com/apollostack/apollo-client/issues/423).
- Fix repeat calls to a query that includes fragments [PR #447](https://github.com/apollostack/apollo-client/pull/447).
- GraphQL errors on mutation results now result in a rejected promise and are no longer a part of returned results. [PR #465](https://github.com/apollostack/apollo-client/pull/465) and [Issue #458](https://github.com/apollostack/apollo-client/issues/458).
- Don't add fields to root mutations and root queries [PR #463](https://github.com/apollostack/apollo-client/pull/463) and [Issue #413](https://github.com/apollostack/apollo-client/issues/413).

### v0.4.7

- Added flattening of fragments within `createFragment`. [PR #437](https://github.com/apollostack/apollo-client/pull/437) and [Issue #421](https://github.com/apollostack/apollo-client/issues/421).

### v0.4.6

- Integrated the scheduler so that polling queries on the same polling interval are batched together. [PR #403](https://github.com/apollostack/apollo-client/pull/403) and [Issue #401](https://github.com/apollostack/apollo-client/issues/401).
- Fixed a bug where fetching a query without an id and then later with an id resulted in an orphaned node within the store. [Issue #344](https://github.com/apollostack/apollo-client/issues/344) and [PR #389](https://github.com/apollostack/apollo-client/pull/389).
- Fix typings for some refactored types, `ObservableQuery` and `WatchQueryOptions`. [PR #428](https://github.com/apollostack/apollo-client/pull/428)

### v0.4.5

- Fix the issue of using query transformers with mutations containing `optimisticResponse` or `updateQueries`. [PR #426](https://github.com/apollostack/apollo-client/pull/426).

### v0.4.4

- Make sure query transformers are also applied to named fragments, and new methods that allow transforming query document with multiple query transformers. [Issue #373](https://github.com/apollostack/apollo-client/issues/373) [PR #412](https://github.com/apollostack/apollo-client/pull/412)

### v0.4.3

- Introduce a new (preferable) way to express how the mutation result should be incorporated into the store and update watched queries results: `updateQueries`. [PR #404](https://github.com/apollostack/apollo-client/pull/404).
- Writing query results to store no longer creates new objects (and new references) in cases when the new value is identical to the old value in the store.

### v0.4.2

- Added the `batchInterval` option to ApolloClient that allows you to specify the width of the batching interval as per your app's needs. [Issue #394](https://github.com/apollostack/apollo-client/issues/394) and [PR #395](https://github.com/apollostack/apollo-client/pull/395).
- Stringify `storeObj` for error message in `diffFieldAgainstStore`.
- Fix map function returning `undefined` in `removeRefsFromStoreObj`. [PR #393](https://github.com/apollostack/apollo-client/pull/393)
- Added deep result comparison so that observers are only fired when the data associated with a particular query changes. This change eliminates unnecessary re-renders and improves UI performance. [PR #402](https://github.com/apollostack/apollo-client/pull/402) and [Issue #400](https://github.com/apollostack/apollo-client/issues/400).
- Added a "noFetch" option to WatchQueryOptions that only returns available data from the local store (even it is incomplete). The `ObservableQuery` returned from calling `watchQuery` now has `options`, `queryManager`, and `queryId`. The `queryId` can be used to read directly from the state of `apollo.queries`. [Issue #225](https://github.com/apollostack/apollo-client/issues/225), [Issue #342](https://github.com/apollostack/apollo-client/issues/342), and [PR #385](https://github.com/apollostack/apollo-client/pull/385).

### v0.4.1

- Allow `client.mutate` to accept an `optimisticResponse` argument to update the cache immediately, then after the server responds replace the `optimisticResponse` with the real response. [Issue #287](https://github.com/apollostack/apollo-client/issues/287) [PR #336](https://github.com/apollostack/apollo-client/pull/336)

### v0.4.0

This release has a minor version bump, which means npm will not automatically update to this version. Consider the list of breaking changes below, then upgrade and update your app correspondingly.

- **Breaking change** Remove backcompat shim for `import ... from 'apollo-client/gql'`. Instead, use the `graphql-tag` package as recommended in the docs and official examples. [Issue #324](https://github.com/apollostack/apollo-client/issues/324) [PR #387](https://github.com/apollostack/apollo-client/pull/387)

- **Breaking change** Moved refetch(), startPolling(), and stopPolling() methods from QuerySubscription to ObservableQuery. This shouldn't affect anyone using `react-apollo`, but if you were calling those methods on the subscription directly, you need to call them on the query handle/observable instead. The benefit of this is that developers that want to use RxJS for their observable handling can now have access to these methods. [Issue #194] (https://github.com/apollostack/apollo-client/issues/194) and [PR #362] (https://github.com/apollostack/apollo-client/pull/362)
- **Breaking change** Unified error handling for GraphQL errors and network errors. Both now result in rejected promises and passed as errors on observables through a new `ApolloError` type. This is a significant departure from the previous method of error handling which passed GraphQL errors in resolvers and `next` methods on subscriptions. [PR #352](https://github.com/apollostack/apollo-client/pull/352)

### v0.3.30

- Don't throw on unknown directives, instead just pass them through. This can open the door to implementing `@live`, `@defer`, and `@stream`, if coupled with some changes in the network layer. [PR #372](https://github.com/apollostack/apollo-client/pull/372)

### v0.3.29

- Made sure that query merging is only applied when we have more than one query in the batcher's queue [Issue #308](https://github.com/apollostack/apollo-client/issues/308) and [PR #369](https://github.com/apollostack/apollo-client/pull/369).

### v0.3.28

- Added missing export for the `addQueryMerging` method defined in the docs [here](http://docs.apollostack.com/apollo-client/network.html#addQueryMerging). [PR #364](https://github.com/apollostack/apollo-client/pull/364) and [Issue #363](https://github.com/apollostack/apollo-client/issues/363).
- Made sure `diffSelectionSetAgainstStore` will return any available data from the local cache if `throwOnMissingField` is `false`, even if some fields in the query are missing. This also means that the `returnPartialData` option of `watchQuery` will return partial data if some fields are missing in the cache, rather than an empty object. [Issue #359](https://github.com/apollostack/apollo-client/issues/359) and [PR #360](https://github.com/apollostack/apollo-client/pull/360).

### v0.3.27

- Removed dependency on `graphql` npm package, which was causing compilation errors in the React Native bundler. Issues [#261](https://github.com/apollostack/apollo-client/issues/261) [#163](https://github.com/apollostack/apollo-client/issues/163), [PR #357](https://github.com/apollostack/apollo-client/pull/357)
- Added support for query composition through fragments [Issue #338](https://github.com/apollostack/apollo-client/issues/338) and [PR #343](https://github.com/apollostack/apollo-client/pull/343)

### v0.3.26

- Exposed a `printAST` method that is just `graphql-js`'s `print` method underneath [PR #337](https://github.com/apollostack/apollo-client/pull/337). With [PR #277](https://github.com/apollostack/apollo-client/pull/277), we moved to using the query AST as the representation of the query passed to the network interface. Unfortunately, this broke implementations of network interfaces. By exposing `printAST`, custom network interface implementations will be able to convert the query AST to a string easily.

### v0.3.25

- Fix regression where options passed to query and watchQuery were modified if `shouldForceFetch` was false. [Issue #339](https://github.com/apollostack/apollo-client/issues/317) [PR #340](https://github.com/apollostack/apollo-client/pull/340)
- **Add flexible mutation result handling to Apollo Client.**
  - This is done by passing an `resultBehaviors` option to `client.mutate`, with an array of "Mutation Result Behaviors".
  - You can attach any number of result behaviors to each mutation.
  - These result behaviors are attached to the `MUTATION_RESULT` redux action that is dispatched when the query result arrives from the store, and are handled by special "Mutation Behavior Reducers". These are similar to regular Redux reducers, but they get a whole bunch of GraphQL-specific information in the arguments, and are all called synchronously in order when the result of a mutation arrives.
  - In this version, Apollo Client ships with a set of default mutation result behaviors/reducers including `ARRAY_INSERT`, `DELETE`, and `ARRAY_DELETE`, but you can add any custom ones you want by passing the new `mutationBehaviorReducers` option to the `ApolloClient` constructor.
  - The previous default functionality of merging all mutation results into the store is preserved.
  - Added `client.dataId` and `client.fieldWithArgs` helpers to generate store paths for mutation behaviors.
  - [PR #320](https://github.com/apollostack/apollo-client/pull/320) [Read the design in depth in Issue #317](https://github.com/apollostack/apollo-client/issues/317)
- Added support for resetting the store [Issue #158](https://github.com/apollostack/apollo-client/issues/158) and [PR #314](https://github.com/apollostack/apollo-client/pull/314).
- Deprecate `apollo-client/gql` for `graphql-tag` and show a meaningful warning when importing
  `apollo-client/gql`

### v0.3.22 + v0.3.23 + v0.3.24

- Fix unintentional breaking change where `apollo-client/gql` import stopped working. [Issue #327](https://github.com/apollostack/apollo-client/issues/327)

### v0.3.21

- Move out GraphQL query parsing into a new package [`graphql-tag`](https://github.com/apollostack/graphql-tag) with a backcompat shim for `apollo-client/gql`. [Issue #312](https://github.com/apollostack/apollo-client/issues/312) [PR #313](https://github.com/apollostack/apollo-client/pull/313)
- Added `ssrMode` (to disable `forceFetch` queries completely) and `ssrForceFetchDelay` (to disable it for a short time period). This is for server-side rendering -- on the server it doesn't make sense to force fetch (you just want a single snapshot of data, not changing data), and when you first re-render on the client, the server's data is up to date, so there's no need to re-fetch. [Issue #298](https://github.com/apollostack/apollo-client/issues/298) [PR #309](https://github.com/apollostack/apollo-client/pull/309)
- `addTypename` query transform now doesn't add extra `__typename` fields where they are already present. [PR #323](https://github.com/apollostack/apollo-client/pull/323)

### v0.3.20

- Exported `writeQueryToStore` and `writeFragmentToStore` directly from `apollo-client` to match `readQueryFromStore` and `readFragmentFromStore`. [PR #311](https://github.com/apollostack/apollo-client/pull/311)
- Add (optional) `returnPartialData` to `readFragmentFromStore` and `readQueryFromStore`. [PR #310](https://github.com/apollostack/apollo-client/pull/310)

### v0.3.19

- Exported `addTypename` query transform directly from `apollo-client` so that it doesn't need to be imported from a submodule. [PR #303](https://github.com/apollostack/apollo-client/pull/303)
- Made network interfaces from `createNetworkInterface` have batching capability by default. [PR #303](https://github.com/apollostack/apollo-client/pull/303)

### v0.3.18

- Solved an issue that occurred when merging two queries with exactly the same query document [Issue #296](https://github.com/apollostack/apollo-client/issues/296) and [PR #299](https://github.com/apollostack/apollo-client/pull/299)

### v0.3.17

- Add `shouldBatch` option to `ApolloClient` constructor, default to `false` for now. [PR #294](https://github.com/apollostack/apollo-client/pull/294)

### v0.3.16

- Implemented query merging and batching support [Issue #164](https://github.com/apollostack/apollo-client/issues/164), [PR #278](https://github.com/apollostack/apollo-client/pull/278) and [PR #277](https://github.com/apollostack/apollo-client/pull/277)

### v0.3.15

- Added support for `@skip` and `@include` directives - see [Issue #237](https://github.com/apollostack/apollo-client/issues/237) and [PR #275](https://github.com/apollostack/apollo-client/pull/275)

### v0.3.14

- Added support for inline object and array arguments in queries and mutations, where previously you had to use variables. [PR #252](https://github.com/apollostack/apollo-client/pull/252)
- Added name fragment support within mutations [Issue #273](https://github.com/apollostack/apollo-client/issues/273) and [PR #274](https://github.com/apollostack/apollo-client/pull/274)
- Now sending the operation name along with the query to the server [Issue #259](https://github.com/apollostack/apollo-client/issues/259) and [PR #282](https://github.com/apollostack/apollo-client/pull/282)

### v0.3.13

- Removed AuthTokenHeaderMiddleware code and related tests from apollo-client [Issue #247](https://github.com/apollostack/apollo-client/issues/247)
- Added named fragment support [Issue #80](https://github.com/apollostack/apollo-client/issues/80) and [PR #251](https://github.com/apollostack/apollo-client/pull/251).
- Added basic guards to our Redux Store `subscribe` to prevent `broadcastQueries` from being called unnecessarily
- Fixed polling leak issue that occured with multiple polling queries (https://github.com/apollostack/apollo-client/issues/248)
- add whatwg-fetch to fix promise problems with fetch (catch error '{}') that occurs in special browser/older browser (eg. Wechat browser in China )[PR #256](https://github.com/apollostack/apollo-client/pull/256).
- updated graphql dependency to include ^0.6.0

### v0.3.12

- Fix query transformation for queries called with `forceFetch`. [PR #240](https://github.com/apollostack/apollo-client/pull/240)

### v0.3.11

- Add support for basic query transformation before submitting to the server by passing an option to `ApolloClient` constructor. (e.g. adding `__typename` to each SelectionSet) [Issue #230](https://github.com/apollostack/apollo-client/issues/230) [PR #233](https://github.com/apollostack/apollo-client/pull/233)

### v0.3.10

- Resolve a race condition between `QueryManager` `stopQuery()` and `broadcastQueries()`, which would result in an error `listener is not a function`. [Issue #231](https://github.com/apollostack/apollo-client/issues/231) [PR #232](https://github.com/apollostack/apollo-client/pull/232)

### v0.3.9

- Namespace Apollo action types to prevent collision with user's own Redux action types. [Issue #210](https://github.com/apollostack/apollo-client/issues/210) [PR #222](https://github.com/apollostack/apollo-client/pull/222)
- Queries on refetch return promises. [PR #178](https://github.com/apollostack/apollo-client/pull/178)

### v0.3.8

- Add support for [GraphQLJSON](https://github.com/taion/graphql-type-json) scalar type by changing the way we identify scalar types when writing to the store. [Issue #217](https://github.com/apollostack/apollo-client/issues/217) [PR #219](https://github.com/apollostack/apollo-client/pull/219)

### v0.3.7

- Add `dataIdFromObject` option to `ApolloClient` constructor, to allow data normalization. This function should take a GraphQL result object, and return an ID if one can be found. [Issue #204](https://github.com/apollostack/apollo-client/issues/204) [PR #214](https://github.com/apollostack/apollo-client/pull/214)

### v0.3.6

- Use `console.error` to log unhandled network errors. [Issue #189](https://github.com/apollostack/apollo-client/issues/189) [PR #203](https://github.com/apollostack/apollo-client/pull/203)
- Suggest using variables instead of inline arguments for non-scalar types. [Issue #202](https://github.com/apollostack/apollo-client/issues/202) [PR #211](https://github.com/apollostack/apollo-client/pull/211)

### v0.3.5

- Improve error message when a dev forgets `gql` to link to docs. [PR #181](https://github.com/apollostack/apollo-client/pull/181)
- Memoize results from `gql`, so that we save time on parsing, and we can use `===` to compare queries for performance. [Issue #199](https://github.com/apollostack/apollo-client/issues/199) [PR #200](https://github.com/apollostack/apollo-client/pull/200)
- Fix error when using `returnPartialData`. [Issue #193](https://github.com/apollostack/apollo-client/issues/193) [PR #201](https://github.com/apollostack/apollo-client/pull/201)
- Add basic interoperability with other Observable implementations like RxJS. [Issue #149](https://github.com/apollostack/apollo-client/issues/149) [PR #196](https://github.com/apollostack/apollo-client/pull/196)

### v0.3.4

- Fix improperly published package that broke submodule paths. [Issue #186](https://github.com/apollostack/apollo-client/issues/186)

### v0.3.3

- Fix regression from 0.3.2 that broke root query diffing
- Enhance query printer so that it can print multiple root queries [Issue #184](https://github.com/apollostack/apollo-client/issues/184) [react-apollo issue #45](https://github.com/apollostack/react-apollo/issues/45) [PR #185](https://github.com/apollostack/apollo-client/pull/185)

### v0.3.2

- Added support for inline fragments. [Issue #147](https://github.com/apollostack/apollo-client/issues/147) [PR #175](https://github.com/apollostack/apollo-client/pull/175)
- Removed vestigial code that partially implemented refetching via the Relay Node interface, but was not possible to use through the public API.

### v0.3.1

- Made client more robust in the case where the server returns an empty error array, even though that's not in the GraphQL spec. [Issue #156](https://github.com/apollostack/apollo-client/issues/155) [PR #173](https://github.com/apollostack/apollo-client/pull/173)

### v0.3.0

- **Breaking change:** Require all queries to be wrapped with a `gql` template literal tag, and throw an error when they aren't. [Issue #155](https://github.com/apollostack/apollo-client/issues/155) [PR #168](https://github.com/apollostack/apollo-client/pull/168)
- Remove all dependencies on the `graphql` parser module at runtime, except for the `gql` template literal tag, so that queries can be pre-parsed in production to save on parsing overhead.
- Add everything that isn't a compiled file to `npmignore`. [PR #165](https://github.com/apollostack/apollo-client/pull/165)
- Move importable modules to root. [PR #169](https://github.com/apollostack/apollo-client/pull/169)

### v0.2.0

- Add polling functionality to `watchQuery`. [Issue #145](https://github.com/apollostack/apollo-client/issues/145) [PR #153](https://github.com/apollostack/apollo-client/pull/153)

### v0.1.0

Initial release. We didn't track changes before this version.<|MERGE_RESOLUTION|>--- conflicted
+++ resolved
@@ -4,11 +4,8 @@
 - Make ApolloClient.resetStore() and QueryManager.resetStore() return a promise instead of void [PR #1674](https://github.com/apollographql/apollo-client/pull/1674)
 - Fix bug that caused errors in `writeToStore` to be rethrown as uncaught errors [PR #1673](https://github.com/apollographql/apollo-client/pull/1673)
 - Feature: Pass a function to `optimisticResponse` and it will be called with the `variables` passed to the mutation [PR #1720](https://github.com/apollographql/apollo-client/pull/1720)
-<<<<<<< HEAD
 - Feature: Allow an observer to not be created when setting variables
-=======
 - Feature: Added support flow flow typechecking [PR #1688](https://github.com/apollographql/apollo-client/pull/1688)
->>>>>>> 2f76f2a2
 
 ### 1.2.2
 - Fix: Remove race condition in queryListenerFromObserver [PR #1670](https://github.com/apollographql/apollo-client/pull/1670)
