<<<<<<< HEAD
## Apollo Client 3.4.0 (not yet released)

### Bug fixes
TBD

### Potentially breaking changes

- Internally, Apollo Client now uses namespace syntax (e.g. `import * as React from "react"`) for imports whose types are re-exported (and thus may appear in `.d.ts` files). This change should remove any need to configure `esModuleInterop` or `allowSyntheticDefaultImports` in `tsconfig.json`, but might require updating bundler configurations that specify named exports of the `react` and `prop-types` packages, to include exports like `createContext` and `createElement` ([example](https://github.com/apollographql/apollo-client/commit/16b08e1af9ba9934041298496e167aafb128c15d)). <br/>
  [@devrelm](https://github.com/devrelm) in [#7742](https://github.com/apollographql/apollo-client/pull/7742)

- Respect `no-cache` fetch policy (by not reading any `data` from the cache) for `loading: true` results triggered by `notifyOnNetworkStatusChange: true`. <br />
  [@jcreighton](https://github.com/jcreighton) in [#7761](https://github.com/apollographql/apollo-client/pull/7761)

### Improvements

- `InMemoryCache` now _guarantees_ that any two result objects returned by the cache (from `readQuery`, `readFragment`, etc.) will be referentially equal (`===`) if they are deeply equal. Previously, `===` equality was often achievable for results for the same query, on a best-effort basis. Now, equivalent result objects will be automatically shared among the result trees of completely different queries. This guarantee is important for taking full advantage of optimistic updates that correctly guess the final data, and for "pure" UI components that can skip re-rendering when their input data are unchanged. <br/>
  [@benjamn](https://github.com/benjamn) in [#7439](https://github.com/apollographql/apollo-client/pull/7439)

- `InMemoryCache` supports a new method called `batch`, which is similar to `performTransaction` but takes named options rather than positional parameters. One of these named options is an `onDirty(watch, diff)` callback, which can be used to determine which watched queries were invalidated by the `batch` operation. <br/>
  [@benjamn](https://github.com/benjamn) in [#7819](https://github.com/apollographql/apollo-client/pull/7819)

- In Apollo Client 2.x, `refetch` would always replace existing data in the cache. With the introduction of field policy `merge` functions in Apollo Client 3, existing field values can be inappropriately combined with incoming field values by a custom `merge` function that does not realize a `refetch` has happened.

  To give you more control over this behavior, we have introduced an `overwrite?: boolean = false` option for `cache.writeQuery` and `cache.writeFragment`, and an option called `refetchWritePolicy?: "merge" | "overwrite"` for `client.watchQuery`, `useQuery`, and other functions that accept `WatchQueryOptions`. You can use these options to make sure any `merge` functions involved in cache writes for `refetch` operations get invoked with `undefined` as their first argument, which simulates the absence of any existing data, while still giving the `merge` function a chance to determine the internal representation of the incoming data.

  The default behaviors are `overwrite: false` and `refetchWritePolicy: "merge"`, but you can change the default `refetchWritePolicy` value using `defaultOptions.watchQuery`:
  ```ts
  new ApolloClient({
    defaultOptions: {
      watchQuery: {
        refetchWritePolicy: "overwrite",
      },
    },
  })
  ```
  [@benjamn](https://github.com/benjamn) in [#7810](https://github.com/apollographql/apollo-client/pull/7810)

- Mutations now accept an optional callback function called `reobserveQuery`, which will be passed the `ObservableQuery` and `Cache.DiffResult` objects for any queries invalidated by cache writes performed by the mutation's final `update` function. Using `reobserveQuery`, you can override the default `FetchPolicy` of the query, by (for example) calling `ObservableQuery` methods like `refetch` to force a network request. This automatic detection of invalidated queries provides an alternative to manually enumerating queries using the `refetchQueries` mutation option. Also, if you return a `Promise` from `reobserveQuery`, the mutation will automatically await that `Promise`, rendering the `awaitRefetchQueries` option unnecessary. <br/>
  [@benjamn](https://github.com/benjamn) in [#7827](https://github.com/apollographql/apollo-client/pull/7827)

- Support `client.refetchQueries` as an imperative way to refetch queries, without having to pass `options.refetchQueries` to `client.mutate`. <br/>
  [@dannycochran](https://github.com/dannycochran) in [#7431](https://github.com/apollographql/apollo-client/pull/7431)

- When `@apollo/client` is imported as CommonJS (for example, in Node.js), the global `process` variable is now shadowed with a stripped-down object that includes only `process.env.NODE_ENV` (since that's all Apollo Client needs), eliminating the significant performance penalty of repeatedly accessing `process.env` at runtime. <br/>
  [@benjamn](https://github.com/benjamn) in [#7627](https://github.com/apollographql/apollo-client/pull/7627)

- Allow identical subscriptions to be deduplicated by default, like queries. <br/>
  [@jkossis](https://github.com/jkossis) in [#6910](https://github.com/apollographql/apollo-client/pull/6910)

- Always use `POST` request when falling back to sending full query with `@apollo/client/link/persisted-queries`. <br/>
  [@rieset](https://github.com/rieset) in [#7456](https://github.com/apollographql/apollo-client/pull/7456)

- The `FetchMoreQueryOptions` type now takes two instead of three type parameters (`<TVariables, TData>`), thanks to using `Partial<TVariables>` instead of `K extends typeof TVariables` and `Pick<TVariables, K>`. <br/>
  [@ArnaudBarre](https://github.com/ArnaudBarre) in [#7476](https://github.com/apollographql/apollo-client/pull/7476)

- Allow `merge: true` field policy to merge `Reference` objects with non-normalized objects, and vice-versa. <br/>
  [@benjamn](https://github.com/benjamn) in [#7778](https://github.com/apollographql/apollo-client/pull/7778)

### Documentation
TBD

## Apollo Client 3.3.14 (not yet released)
=======
## Apollo Client 3.3.14
>>>>>>> 8de3fb75

### Improvements

- Adjust TypeScript types to allow `keyFields` and `keyArgs` functions to return `false`. <br/>
  [@CarsonF](https://github.com/CarsonF) and [@benjamn](https://github.com/benjamn) in [#7900](https://github.com/apollographql/apollo-client/pull/7900)

### Bug fixes

- Prevent `RenderPromises` memory leak by calling `renderPromises.clear()` after `getMarkupFromTree` finishes. <br/>
  [@benjamn](https://github.com/benjamn) in [#7943](https://github.com/apollographql/apollo-client/pull/7943)

- Cancel pending notify timeout when stopping a `QueryInfo` object. <br/>
  [@hollandThomas](https://github.com/hollandThomas) in [#7935](https://github.com/apollographql/apollo-client/pull/7935)

- Fix infinite rendering bug related to `useSubscription`. <br/>
  [@brainkim](https://github.com/brainkim) in [#7917](https://github.com/apollographql/apollo-client/pull/7917)

## Apollo Client 3.3.13

### Improvements

- Add missing `context` option to `useSubscription`. <br />
  [@jcreighton](https://github.com/jcreighton) in [#7860](https://github.com/apollographql/apollo-client/pull/7860)

- Remove unnecessary TypeScript global `Observable<T>["@@observable"]` method declaration. <br/>
  [@benjamn](https://github.com/benjamn) in [#7888](https://github.com/apollographql/apollo-client/pull/7888)

- Prevent skipped/observerless `ObservableQuery`s from being refetched by `refetchQueries`. <br/>
  [@dannycochran](https://github.com/dannycochran) in [#7877](https://github.com/apollographql/apollo-client/pull/7877)

## Apollo Client 3.3.12

### Bug fixes

- Maintain serial ordering of `asyncMap` mapping function calls, and prevent potential unhandled `Promise` rejection errors. <br/>
  [@benjamn](https://github.com/benjamn) in [#7818](https://github.com/apollographql/apollo-client/pull/7818)

- Relax incompatible `children?: React.ReactElement` field type in `MockedProviderProps` interface. <br/>
  [@kevinperaza](https://github.com/kevinperaza) in [#7833](https://github.com/apollographql/apollo-client/pull/7833)

## Apollo Client 3.3.11

### Bug fixes

- Fix `useLazyQuery` `forceUpdate` loop regression introduced by [#7655](https://github.com/apollographql/apollo-client/pull/7655) in version 3.3.10. <br/>
  [@benjamn](https://github.com/benjamn) in [#7715](https://github.com/apollographql/apollo-client/pull/7715)

## Apollo Client 3.3.10

### Bug fixes

- Revert PR [#7276](https://github.com/apollographql/apollo-client/pull/7276), but test that garbage collection reclaims torn-down `ObservableQuery` objects. <br/>
  [@benjamn](https://github.com/benjamn) in [#7695](https://github.com/apollographql/apollo-client/pull/7695)

- Reset `QueryInfo.diff` and `QueryInfo.dirty` after canceling notify timeout in `QueryInfo.markResult` and `QueryInfo.markError`. <br/>
  [@jcreighton](https://github.com/jcreighton) in [#7696](https://github.com/apollographql/apollo-client/pull/7696)

### Improvements

- Avoid calling `forceUpdate` when component is unmounted. <br/>
  [@DylanVann](https://github.com/DylanVann) in [#7655](https://github.com/apollographql/apollo-client/pull/7655)

- The `codemods/` top-level directory has been moved into the `scripts/` directory. <br/>
  [@benjamn](https://github.com/benjamn) in [#7675](https://github.com/apollographql/apollo-client/pull/7675)

## Apollo Client 3.3.9

### Bug Fixes

- Prevent reactive variables from retaining otherwise unreachable `InMemoryCache` objects. <br/>
  [@benjamn](https://github.com/benjamn) in [#7661](https://github.com/apollographql/apollo-client/pull/7661)

### Improvements

- The [`graphql-tag`](https://www.npmjs.com/package/graphql-tag) dependency has been updated to version 2.12.0, after converting its repository to use TypeScript and ECMAScript module syntax. There should be no visible changes in behavior, though the internal changes seemed significant enough to mention here. <br/>
  [@abdonrd](https://github.com/abdonrd) in [graphql-tag#273](https://github.com/apollographql/graphql-tag/pull/273) and
  [@PowerKiKi](https://github.com/PowerKiKi) in [graphql-tag#325](https://github.com/apollographql/graphql-tag/pull/325)

## Apollo Client 3.3.8

### Bug Fixes

- Catch updates in `useReactiveVar` with an additional check. <br/>
  [@jcreighton](https://github.com/jcreighton) in [#7652](https://github.com/apollographql/apollo-client/pull/7652)

- Reactivate forgotten reactive variables whenever `InMemoryCache` acquires its first watcher. <br/>
  [@benjamn](https://github.com/benjamn) in [#7657](https://github.com/apollographql/apollo-client/pull/7657)

- Backport `Symbol.species` fix for `Concast` and `ObservableQuery` from [`release-3.4`](https://github.com/apollographql/apollo-client/pull/7399), fixing subscriptions in React Native Android when the Hermes JavaScript engine is enabled (among other benefits). <br/>
  [@benjamn](https://github.com/benjamn) in [#7403](https://github.com/apollographql/apollo-client/pull/7403) and [#7660](https://github.com/apollographql/apollo-client/pull/7660)

## Apollo Client 3.3.7

### Bug Fixes

- Fix a regression due to [#7310](https://github.com/apollographql/apollo-client/pull/7310) that caused `loading` always to be `true` for `skip: true` results during server-side rendering. <br/>
  [@rgrove](https://github.com/rgrove) in [#7567](https://github.com/apollographql/apollo-client/pull/7567)

- Avoid duplicate `useReactiveVar` listeners when rendering in `React.StrictMode`. <br/>
  [@jcreighton](https://github.com/jcreighton) in [#7581](https://github.com/apollographql/apollo-client/pull/7581)

### Improvements

- Set `displayName` on `ApolloContext` objects for easier debugging. <br/>
  [@dulmandakh](https://github.com/dulmandakh) in [#7550](https://github.com/apollographql/apollo-client/pull/7550)

## Apollo Client 3.3.6

### Bug Fixes

- Immediately apply `queryType: true`, `mutationType: true`, and `subscriptionType: true` type policies, rather than waiting for the first time the policy is used, fixing a [regression](https://github.com/apollographql/apollo-client/issues/7443) introduced by [#7065](https://github.com/apollographql/apollo-client/pull/7065). <br/>
  [@benjamn](https://github.com/benjamn) in [#7463](https://github.com/apollographql/apollo-client/pull/7463)

- Check that `window` is defined even when `connectToDevTools` is `true`. <br/>
  [@yasupeke](https://github.com/yasupeke) in [#7434](https://github.com/apollographql/apollo-client/pull/7434)

### Improvements

- Replace stray `console.debug` (undefined in React Native) with `invariant.log`. <br/>
  [@benjamn](https://github.com/benjamn) in [#7454](https://github.com/apollographql/apollo-client/pull/7454)

- Suggest Firefox Apollo DevTools as well as the Chrome extension. <br/>
  [@benjamn](https://github.com/benjamn) in [#7461](https://github.com/apollographql/apollo-client/pull/7461)

## Apollo Client 3.3.5

### Improvements

- Restore `client.version` property, reflecting the current `@apollo/client` version from `package.json`. <br/>
  [@benjamn](https://github.com/benjamn) in [#7448](https://github.com/apollographql/apollo-client/pull/7448)

## Apollo Client 3.3.4

### Improvements

- Update `ts-invariant` to avoid potential [Content Security Policy](https://developer.mozilla.org/en-US/docs/Web/HTTP/CSP)-violating `Function` fallback, thanks to [a clever new `globalThis` polyfill technique](https://mathiasbynens.be/notes/globalthis). <br/>
  [@benjamn](https://github.com/benjamn) in [#7414](https://github.com/apollographql/apollo-client/pull/7414)

## Apollo Client 3.3.3

### Bug fixes

- Make the `observer` parameter of `ApolloLink#onError` optional, fixing an unnecessary breaking change for any code that called `onError` directly. <br/>
  [@benjamn](https://github.com/benjamn) in [#7407](https://github.com/apollographql/apollo-client/pull/7407)

## Apollo Client 3.3.2

> ⚠️ **Note:** This version of `@apollo/client` contains no behavioral changes since version 3.3.1

### Documentation

- The [Pagination](https://www.apollographql.com/docs/react/pagination/overview/) article has been completely rewritten (and split into multiple pages) to cover Apollo Client 3 field policies. <br/>
  [@benjamn](https://github.com/benjamn) and [@StephenBarlow](https://github.com/StephenBarlow) in [#7175](https://github.com/apollographql/apollo-client/pull/7175)

- Revamp [local state tutorial chapter](https://www.apollographql.com/docs/tutorial/local-state/) for Apollo Client 3, including reactive variables. <br/>
  [@StephenBarlow](https://github.com/StephenBarlow) in [`apollographql@apollo#1050`](https://github.com/apollographql/apollo/pull/1050)

- Add examples of using `ApolloLink` to modify response data asynchronously. <br/>
  [@alichry](https://github.com/alichry) in [#7332](https://github.com/apollographql/apollo-client/pull/7332)

- Consolidate separate v2.4, v2.5, and v2.6 documentation versions into one v2 version. <br/>
  [@jgarrow](https://github.com/jgarrow) in [#7378](https://github.com/apollographql/apollo-client/pull/7378)

## Apollo Client 3.3.1

### Bug Fixes

- Revert back to `default`-importing `React` internally, rather than using a namespace import. <br/>
  [@benjamn](https://github.com/benjamn) in [113475b1](https://github.com/apollographql/apollo-client/commit/113475b163a19a40a67465c11e8e6f48a1de7e76)

## Apollo Client 3.3.0

### Bug Fixes

- Update `@wry/equality` to consider undefined properties equivalent to missing properties. <br/>
  [@benjamn](https://github.com/benjamn) in [#7108](https://github.com/apollographql/apollo-client/pull/7108)

- Prevent memory leaks involving unused `onBroadcast` function closure created in `ApolloClient` constructor. <br/>
  [@kamilkisiela](https://github.com/kamilkisiela) in [#7161](https://github.com/apollographql/apollo-client/pull/7161)

- Provide default empty cache object for root IDs like `ROOT_QUERY`, to avoid differences in behavior before/after `ROOT_QUERY` data has been written into `InMemoryCache`. <br/>
  [@benjamn](https://github.com/benjamn) in [#7100](https://github.com/apollographql/apollo-client/pull/7100)

- Cancel `queryInfo.notifyTimeout` in `QueryInfo#markResult` to prevent unnecessary network requests when using a `FetchPolicy` of `cache-and-network` or `network-only` in a React component with multiple `useQuery` calls. <br/>
  [@benjamn](https://github.com/benjamn) in [#7347](https://github.com/apollographql/apollo-client/pull/7347)

### Potentially breaking changes

- Ensure `cache.readQuery` and `cache.readFragment` always return `TData | null`, instead of throwing `MissingFieldError` exceptions when missing fields are encountered. <br/>
  [@benjamn](https://github.com/benjamn) in [#7098](https://github.com/apollographql/apollo-client/pull/7098)
  > Since this change converts prior exceptions to `null` returns, and since `null` was already a possible return value according to the `TData | null` return type, we are confident this change will be backwards compatible (as long as `null` was properly handled before).

- `HttpLink` will now automatically strip any unused `variables` before sending queries to the GraphQL server, since those queries are very likely to fail validation, according to the [All Variables Used](https://spec.graphql.org/draft/#sec-All-Variables-Used) rule in the GraphQL specification. If you depend on the preservation of unused variables, you can restore the previous behavior by passing `includeUnusedVariables: true` to the `HttpLink` constructor (which is typically passed as `options.link` to the `ApolloClient` constructor). <br/>
  [@benjamn](https://github.com/benjamn) in [#7127](https://github.com/apollographql/apollo-client/pull/7127)

- Ensure `MockLink` (used by `MockedProvider`) returns mock configuration errors (e.g. `No more mocked responses for the query ...`) through the Link's `Observable`, instead of throwing them. These errors are now available through the `error` property of a result. <br/>
  [@hwillson](https://github.com/hwillson) in [#7110](https://github.com/apollographql/apollo-client/pull/7110)
  > Returning mock configuration errors through the Link's `Observable` was the default behavior in Apollo Client 2.x. We changed it for 3, but the change has been problematic for those looking to migrate from 2.x to 3. We've decided to change this back with the understanding that not many people want or are relying on `MockLink`'s throwing exception approach. If you want to change this functionality, you can define custom error handling through `MockLink.setOnError`.

- Unsubscribing the last observer from an `ObservableQuery` will once again unsubscribe from the underlying network `Observable` in all cases, as in Apollo Client 2.x, allowing network requests to be cancelled by unsubscribing. <br/>
  [@javier-garcia-meteologica](https://github.com/javier-garcia-meteologica) in [#7165](https://github.com/apollographql/apollo-client/pull/7165) and [#7170](https://github.com/apollographql/apollo-client/pull/7170).

- The independent `QueryBaseOptions` and `ModifiableWatchQueryOptions` interface supertypes have been eliminated, and their fields are now defined by `QueryOptions`. <br/>
  [@DCtheTall](https://github.com/DCtheTall) in [#7136](https://github.com/apollographql/apollo-client/pull/7136)

- Internally, Apollo Client now avoids nested imports from the `graphql` package, importing everything from the top-level package instead. For example,
  ```ts
  import { visit } from "graphql/language/visitor"
  ```
  is now just
  ```ts
  import { visit } from "graphql"
  ```
  Since the `graphql` package uses `.mjs` modules, your bundler may need to be configured to recognize `.mjs` files as ECMAScript modules rather than CommonJS modules. <br/>
  [@benjamn](https://github.com/benjamn) in [#7185](https://github.com/apollographql/apollo-client/pull/7185)

### Improvements

- Support inheritance of type and field policies, according to `possibleTypes`. <br/>
  [@benjamn](https://github.com/benjamn) in [#7065](https://github.com/apollographql/apollo-client/pull/7065)

- Allow configuring custom `merge` functions, including the `merge: true` and `merge: false` shorthands, in type policies as well as field policies. <br/>
  [@benjamn](https://github.com/benjamn) in [#7070](https://github.com/apollographql/apollo-client/pull/7070)

- The verbosity of Apollo Client console messages can be globally adjusted using the `setLogVerbosity` function:
  ```ts
  import { setLogVerbosity } from "@apollo/client";
  setLogVerbosity("log"); // display all messages
  setLogVerbosity("warn"); // display only warnings and errors (default)
  setLogVerbosity("error"); // display only errors
  setLogVerbosity("silent"); // hide all console messages
  ```
  Remember that all logs, warnings, and errors are hidden in production. <br/>
  [@benjamn](https://github.com/benjamn) in [#7226](https://github.com/apollographql/apollo-client/pull/7226)

- Modifying `InMemoryCache` fields that have `keyArgs` configured will now invalidate only the field value with matching key arguments, rather than invalidating all field values that share the same field name. If `keyArgs` has not been configured, the cache must err on the side of invalidating by field name, as before. <br/>
  [@benjamn](https://github.com/benjamn) in [#7351](https://github.com/apollographql/apollo-client/pull/7351)

- Shallow-merge `options.variables` when combining existing or default options with newly-provided options, so new variables do not completely overwrite existing variables. <br/>
  [@amannn](https://github.com/amannn) in [#6927](https://github.com/apollographql/apollo-client/pull/6927)

- Avoid displaying `Cache data may be lost...` warnings for scalar field values that happen to be objects, such as JSON data. <br/>
  [@benjamn](https://github.com/benjamn) in [#7075](https://github.com/apollographql/apollo-client/pull/7075)

- In addition to the `result.data` property, `useQuery` and `useLazyQuery` will now provide a `result.previousData` property, which can be useful when a network request is pending and `result.data` is undefined, since `result.previousData` can be rendered instead of rendering an empty/loading state. <br/>
  [@hwillson](https://github.com/hwillson) in [#7082](https://github.com/apollographql/apollo-client/pull/7082)

- Passing `validate: true` to the `SchemaLink` constructor will enable validation of incoming queries against the local schema before execution, returning validation errors in `result.errors`, just like a non-local GraphQL endpoint typically would. <br/>
  [@amannn](https://github.com/amannn) in [#7094](https://github.com/apollographql/apollo-client/pull/7094)

- Allow optional arguments in `keyArgs: [...]` arrays for `InMemoryCache` field policies. <br/>
  [@benjamn](https://github.com/benjamn) in [#7109](https://github.com/apollographql/apollo-client/pull/7109)

- Avoid registering `QueryPromise` when `skip` is `true` during server-side rendering. <br/>
  [@izumin5210](https://github.com/izumin5210) in [#7310](https://github.com/apollographql/apollo-client/pull/7310)

- `ApolloCache` objects (including `InMemoryCache`) may now be associated with or disassociated from individual reactive variables by calling `reactiveVar.attachCache(cache)` and/or `reactiveVar.forgetCache(cache)`. <br/>
  [@benjamn](https://github.com/benjamn) in [#7350](https://github.com/apollographql/apollo-client/pull/7350)

## Apollo Client 3.2.9

### Bug Fixes

- Revert back to `default`-importing `React` internally, rather than using a namespace import. <br/>
  [@benjamn](https://github.com/benjamn) in [113475b1](https://github.com/apollographql/apollo-client/commit/113475b163a19a40a67465c11e8e6f48a1de7e76)

## Apollo Client 3.2.8

### Bug Fixes

- Ensure `sourcesContent` array is properly defined in `.js.map` files generated by `tsc`. <br/>
  [@benjamn](https://github.com/benjamn) in [#7371](https://github.com/apollographql/apollo-client/pull/7371)

- Avoid relying on global `Symbol` properties in `ApolloContext.ts`. <br/>
  [@benjamn](https://github.com/benjamn) in [#7371](https://github.com/apollographql/apollo-client/pull/7371)

## Apollo Client 3.2.7

### Bug Fixes

- Revert updating `symbol-observable` from version 2.x to version 3, which caused TypeScript errors with some `@types/node` versions, especially in Angular applications. <br/>
  [@benjamn](https://github.com/benjamn) in [#7340](https://github.com/apollographql/apollo-client/pull/7340)

## Apollo Client 3.2.6

### Bug Fixes

- Always consider singleton IDs like `ROOT_QUERY` and `ROOT_MUTATION` to be root IDs during `cache.gc` garbage collection, regardless of whether they have been retained or released. <br/>
  [@benjamn](https://github.com/benjamn) in [#7333](https://github.com/apollographql/apollo-client/pull/7333)

- Use optional chaining syntax (`this.currentObservable?.refetch`) in React `refetch` wrapper function to avoid crashing when an unmounted component is accidentally refetched. <br/>
  [@tm1000](https://github.com/tm1000) in [#6314](https://github.com/apollographql/apollo-client/pull/6314) and
  [@linmic](https://github.com/linmic) in [#7186](https://github.com/apollographql/apollo-client/pull/7186)

### Improvements

- Handle older `react-apollo` package in `codemods/ac2-to-ac3/imports.js` migration script. <br/>
  [@tm1000](https://github.com/tm1000) in [#7216](https://github.com/apollographql/apollo-client/pull/7216)

- Ensure `relayStylePagination` preserves `pageInfo.{start,end}Cursor` if `edges` is missing or empty. <br/>
  [@beaucollins](https://github.com/beaucollins) in [#7224](https://github.com/apollographql/apollo-client/pull/7224)

## Apollo Client 3.2.5

### Improvements

- Move `terser` dependency from `dependencies` to `devDependencies`. <br/>
  [@SimenB](https://github.com/SimenB) in [#7188](https://github.com/apollographql/apollo-client/pull/7188)

- Avoid all sub-package imports from the `graphql` npm package. <br/>
  [@stoically](https://github.com/stoically) in [#7185](https://github.com/apollographql/apollo-client/pull/7185)

## Apollo Client 3.2.4

### Improvements

- Update the `optimism` npm dependency to version 0.13.0 in order to use the new `optimistic.forget` method to fix a potential `cache.watch` memory leak. <br/>
  [@benjamn](https://github.com/benjamn) in [#7157](https://github.com/apollographql/apollo-client/pull/7157)

- Consider `cache.reset` a destructive method, like `cache.evict` and `cache.modify`. <br/>
  [@joshjg](https://github.com/joshjg) in [#7150](https://github.com/apollographql/apollo-client/pull/7150)

- Avoid refetching observerless queries with `reFetchObservableQueries`. <br/>
  [@joshjg](https://github.com/joshjg) in [#7146](https://github.com/apollographql/apollo-client/pull/7146)

## Apollo Client 3.2.3

### Improvements

- Default `args.offset` to zero in `offsetLimitPagination`. <br/>
  [@benjamn](https://github.com/benjamn) in [#7141](https://github.com/apollographql/apollo-client/pull/7141)

## Apollo Client 3.2.2

### Bug Fixes

- Undo `TEdgeWrapper` approach for `relayStylePagination`, introduced by [f41e9efc](https://github.com/apollographql/apollo-client/commit/f41e9efc9e061b80fe5019456c049a3c56661e87) in [#7023](https://github.com/apollographql/apollo-client/pull/7023), since it was an unintended breaking change for existing code that used `cache.modify` to interact with field data managed by `relayStylePagination`. <br/>
  [@benjamn](https://github.com/benjamn) in [#7103](https://github.com/apollographql/apollo-client/pull/7103)

## Apollo Client 3.2.1

### Bug Fixes

- Fix `relayStylePagination` to handle the possibility that edges might be normalized `Reference` objects (uncommon). <br/>
  [@anark](https://github.com/anark) and [@benjamn](https://github.com/benjamn) in [#7023](https://github.com/apollographql/apollo-client/pull/7023)

- Disable "Missing cache result fields" warnings when `returnPartialData` is `true`.  <br/>
  [@hwillson](https://github.com/hwillson) in [#7055](https://github.com/apollographql/apollo-client/pull/7055)

### Improvements

- Mark `subscriptions-transport-ws` `peerDependency` as optional. <br/>
  [@MasterOdin](https://github.com/MasterOdin) in [#7047](https://github.com/apollographql/apollo-client/pull/7047)

## Apollo Client 3.2.0

### Bug Fixes

- Use `options.nextFetchPolicy` internally to restore original `FetchPolicy` after polling with `fetchPolicy: "network-only"`, so that polling does not interfere with normal query watching. <br/>
  [@benjamn](https://github.com/benjamn) in [#6893](https://github.com/apollographql/apollo-client/pull/6893)

- Initialize `ObservableQuery` in `updateObservableQuery` even if `skip` is `true`. <br/>
  [@mu29](https://github.com/mu29) in [#6999](https://github.com/apollographql/apollo-client/pull/6999)

- Prevent full reobservation of queries affected by optimistic mutation updates, while still delivering results from the cache. <br/>
  [@benjamn](https://github.com/benjamn) in [#6854](https://github.com/apollographql/apollo-client/pull/6854)

### Improvements

- In TypeScript, all APIs that take `DocumentNode` parameters now may alternatively take `TypeDocumentNode<Data, Variables>`. This type has the same JavaScript representation but allows the APIs to infer the data and variable types instead of requiring you to specify types explicitly at the call site. <br/>
  [@dotansimha](https://github.com/dotansimha) in [#6720](https://github.com/apollographql/apollo-client/pull/6720)

- Bring back an improved form of heuristic fragment matching, by allowing `possibleTypes` to specify subtype regular expression strings, which count as matches if the written result object has all the fields expected for the fragment. <br/>
  [@benjamn](https://github.com/benjamn) in [#6901](https://github.com/apollographql/apollo-client/pull/6901)

- Allow `options.nextFetchPolicy` to be a function that takes the current `FetchPolicy` and returns a new (or the same) `FetchPolicy`, making `nextFetchPolicy` more suitable for global use in `defaultOptions.watchQuery`. <br/>
  [@benjamn](https://github.com/benjamn) in [#6893](https://github.com/apollographql/apollo-client/pull/6893)

- Implement `useReactiveVar` hook for consuming reactive variables in React components. <br/>
  [@benjamn](https://github.com/benjamn) in [#6867](https://github.com/apollographql/apollo-client/pull/6867)

- Move `apollo-link-persisted-queries` implementation to `@apollo/client/link/persisted-queries`. Try running our [automated imports transform](https://github.com/apollographql/apollo-client/tree/main/scripts/codemods/ac2-to-ac3) to handle this conversion, if you're using `apollo-link-persisted-queries`. <br/>
  [@hwillson](https://github.com/hwillson) in [#6837](https://github.com/apollographql/apollo-client/pull/6837)

- Disable feud-stopping logic after any `cache.evict` or `cache.modify` operation. <br/>
  [@benjamn](https://github.com/benjamn) in
  [#6817](https://github.com/apollographql/apollo-client/pull/6817) and
  [#6898](https://github.com/apollographql/apollo-client/pull/6898)

- Throw if `writeFragment` cannot identify `options.data` when no `options.id` provided. <br/>
  [@jcreighton](https://github.com/jcreighton) in [#6859](https://github.com/apollographql/apollo-client/pull/6859)

- Provide `options.storage` object to `cache.modify` functions, as provided to `read` and `merge` functions. <br/>
  [@benjamn](https://github.com/benjamn) in [#6991](https://github.com/apollographql/apollo-client/pull/6991)

- Allow `cache.modify` functions to return `details.INVALIDATE` (similar to `details.DELETE`) to invalidate the current field, causing affected queries to rerun, even if the field's value is unchanged. <br/>
  [@benjamn](https://github.com/benjamn) in [#6991](https://github.com/apollographql/apollo-client/pull/6991)

- Support non-default `ErrorPolicy` values (that is, `"ignore"` and `"all"`, in addition to the default value `"none"`) for mutations and subscriptions, like we do for queries. <br/>
  [@benjamn](https://github.com/benjamn) in [#7003](https://github.com/apollographql/apollo-client/pull/7003)

- Remove invariant forbidding a `FetchPolicy` of `cache-only` in `ObservableQuery#refetch`. <br/>
  [@benjamn](https://github.com/benjamn) in [ccb0a79a](https://github.com/apollographql/apollo-client/pull/6774/commits/ccb0a79a588721f08bf87a131c31bf37fa3238e5), fixing [#6702](https://github.com/apollographql/apollo-client/issues/6702)

## Apollo Client 3.1.5

### Bug Fixes

- Make `ApolloQueryResult.data` field non-optional again. <br/>
  [@benjamn](https://github.com/benjamn) in [#6997](https://github.com/apollographql/apollo-client/pull/6997)

### Improvements

- Allow querying `Connection` metadata without `args` in `relayStylePagination`. <br/>
  [@anark](https://github.com/anark) in [#6935](https://github.com/apollographql/apollo-client/pull/6935)

## Apollo Client 3.1.4

### Bug Fixes

- Restrict root object identification to `ROOT_QUERY` (the ID corresponding to the root `Query` object), allowing `Mutation` and `Subscription` as user-defined types. <br/>
  [@benjamn](https://github.com/benjamn) in [#6914](https://github.com/apollographql/apollo-client/pull/6914)

- Prevent crash when `pageInfo` and empty `edges` are received by `relayStylePagination`. <br/>
  [@fracmak](https://github.com/fracmak) in [#6918](https://github.com/apollographql/apollo-client/pull/6918)

## Apollo Client 3.1.3

### Bug Fixes

- Consider only `result.data` (rather than all properties of `result`) when settling cache feuds. <br/>
  [@danReynolds](https://github.com/danReynolds) in [#6777](https://github.com/apollographql/apollo-client/pull/6777)

### Improvements

- Provide [jscodeshift](https://www.npmjs.com/package/jscodeshift) transform for automatically converting Apollo Client 2.x `import` declarations to use Apollo Client 3.x packages. [Instructions](https://github.com/apollographql/apollo-client/tree/main/scripts/codemods/ac2-to-ac3). <br/>
  [@dminkovsky](https://github.com/dminkovsky) and [@jcreighton](https://github.com/jcreighton) in [#6486](https://github.com/apollographql/apollo-client/pull/6486)

## Apollo Client 3.1.2

### Bug Fixes

- Avoid making network requests when `skip` is `true`.  <br/>
  [@hwillson](https://github.com/hwillson) in [#6752](https://github.com/apollographql/apollo-client/pull/6752)

### Improvements

- Allow `SchemaLink.Options.context` function to be `async` (or return a `Promise`). <br/>
  [@benjamn](https://github.com/benjamn) in [#6735](https://github.com/apollographql/apollo-client/pull/6735)

## Apollo Client 3.1.1

### Bug Fixes

- Re-export cache types from `@apollo/client/core` (and thus also `@apollo/client`), again. <br/>
  [@benjamn](https://github.com/benjamn) in [#6725](https://github.com/apollographql/apollo-client/pull/6725)

## Apollo Client 3.1.0

### Bug Fixes

- Rework interdependencies between `@apollo/client/*` entry points, so that CommonJS and ESM modules are supported equally well, without any duplication of shared code. <br/>
  [@benjamn](https://github.com/benjamn) in [#6656](https://github.com/apollographql/apollo-client/pull/6656) and
  [#6657](https://github.com/apollographql/apollo-client/pull/6657)

- Tolerate `!==` callback functions (like `onCompleted` and `onError`) in `useQuery` options, since those functions are almost always freshly evaluated each time `useQuery` is called. <br/>
  [@hwillson](https://github.com/hwillson) and [@benjamn](https://github.com/benjamn) in [#6588](https://github.com/apollographql/apollo-client/pull/6588)

- Respect `context.queryDeduplication` if provided, and otherwise fall back to `client.deduplication` (as before). <br/>
  [@igaloly](https://github.com/igaloly) in [#6261](https://github.com/apollographql/apollo-client/pull/6261) and
  [@Kujawadl](https://github.com/Kujawadl) in [#6526](https://github.com/apollographql/apollo-client/pull/6526)

- Refactor `ObservableQuery#getCurrentResult` to reenable immediate delivery of warm cache results. As part of this refactoring, the `ApolloCurrentQueryResult` type was eliminated in favor of `ApolloQueryResult`. <br/>
  [@benjamn](https://github.com/benjamn) in [#6710](https://github.com/apollographql/apollo-client/pull/6710)

- Avoid clobbering `defaultOptions` with `undefined` values. <br/>
  [@benjamn](https://github.com/benjamn) in [#6715](https://github.com/apollographql/apollo-client/pull/6715)

### Improvements

- Apollo Client will no longer modify `options.fetchPolicy` unless you pass `options.nextFetchPolicy` to request an explicit change in `FetchPolicy` after the current request. Although this is technically a breaking change, `options.nextFieldPolicy` makes it easy to restore the old behavior (by passing `cache-first`). <br/>
  [@benjamn](https://github.com/benjamn) in [#6712](https://github.com/apollographql/apollo-client/pull/6712), reverting [#6353](https://github.com/apollographql/apollo-client/pull/6353)

- Errors of the form `Invariant Violation: 42` thrown in production can now be looked up much more easily, by consulting the auto-generated `@apollo/client/invariantErrorCodes.js` file specific to your `@apollo/client` version. <br/>
  [@benjamn](https://github.com/benjamn) in [#6665](https://github.com/apollographql/apollo-client/pull/6665)

- Make the `client` field of the `MutationResult` type non-optional, since it is always provided. <br/>
  [@glasser](https://github.com/glasser) in [#6617](https://github.com/apollographql/apollo-client/pull/6617)

- Allow passing an asynchronous `options.renderFunction` to `getMarkupFromTree`. <br/>
  [@richardscarrott](https://github.com/richardscarrott) in [#6576](https://github.com/apollographql/apollo-client/pull/6576)

- Ergonomic improvements for `merge` and `keyArgs` functions in cache field policies. <br/>
  [@benjamn](https://github.com/benjamn) in [#6714](https://github.com/apollographql/apollo-client/pull/6714)

## Apollo Client 3.0.2

### Bug Fixes

- Avoid duplicating `graphql/execution/execute` dependency in CommonJS bundle for `@apollo/client/link/schema`, fixing `instanceof` errors reported in [#6621](https://github.com/apollographql/apollo-client/issues/6621) and [#6614](https://github.com/apollographql/apollo-client/issues/6614). <br/>
  [@benjamn](https://github.com/benjamn) in [#6624](https://github.com/apollographql/apollo-client/pull/6624)

## Apollo Client 3.0.1

### Bug Fixes

- Make sure `useQuery` `onCompleted` is not fired when `skip` is `true`. <br/>
  [@hwillson](https://github.com/hwillson) in [#6589](https://github.com/apollographql/apollo-client/pull/6589)

- Revert changes to `peerDependencies` in `package.json` ([#6594](https://github.com/apollographql/apollo-client/pull/6594)), which would have allowed using incompatible future versions of `graphql` and/or `react` due to overly-permissive `>=` version constraints. <br/>
  [@hwillson](https://github.com/hwillson) in [#6605](https://github.com/apollographql/apollo-client/pull/6605)

# Apollo Client 3.0.0

## Improvements

> ⚠️ **Note:** As of 3.0.0, Apollo Client uses a new package name: [`@apollo/client`](https://www.npmjs.com/package/@apollo/client)

### `ApolloClient`

- **[BREAKING]** `ApolloClient` is now only available as a named export. The default `ApolloClient` export has been removed. <br/>
  [@hwillson](https://github.com/hwillson) in [#5425](https://github.com/apollographql/apollo-client/pull/5425)

- **[BREAKING]** The `queryManager` property of `ApolloClient` instances is now marked as `private`, paving the way for a more aggressive redesign of its API.

- **[BREAKING]** Apollo Client will no longer deliver "stale" results to `ObservableQuery` consumers, but will instead log more helpful errors about which cache fields were missing. <br/>
  [@benjamn](https://github.com/benjamn) in [#6058](https://github.com/apollographql/apollo-client/pull/6058)

- **[BREAKING]** `ApolloError`'s thrown by Apollo Client no longer prefix error messages with `GraphQL error:` or `Network error:`. To differentiate between GraphQL/network errors, refer to `ApolloError`'s public `graphQLErrors` and `networkError` properties. <br/>
  [@lorensr](https://github.com/lorensr) in [#3892](https://github.com/apollographql/apollo-client/pull/3892)

- **[BREAKING]** Support for the `@live` directive has been removed, but might be restored in the future if a more thorough implementation is proposed. <br/>
  [@benjamn](https://github.com/benjamn) in [#6221](https://github.com/apollographql/apollo-client/pull/6221)

- **[BREAKING]** Apollo Client 2.x allowed `@client` fields to be passed into the `link` chain if `resolvers` were not set in the constructor. This allowed `@client` fields to be passed into Links like `apollo-link-state`. Apollo Client 3 enforces that `@client` fields are local only, meaning they are no longer passed into the `link` chain, under any circumstances.  <br/>
  [@hwillson](https://github.com/hwillson) in [#5982](https://github.com/apollographql/apollo-client/pull/5982)

- **[BREAKING?]** Refactor `QueryManager` to make better use of observables and enforce `fetchPolicy` more reliably. <br/>
  [@benjamn](https://github.com/benjamn) in [#6221](https://github.com/apollographql/apollo-client/pull/6221)

- The `updateQuery` function previously required by `fetchMore` has been deprecated with a warning, and will be removed in the next major version of Apollo Client. Please consider using a `merge` function to handle incoming data instead of relying on `updateQuery`. <br/>
  [@benjamn](https://github.com/benjamn) in [#6464](https://github.com/apollographql/apollo-client/pull/6464)

  - Helper functions for generating common pagination-related field policies may be imported from `@apollo/client/utilities`. The most basic helper is `concatPagination`, which emulates the concatenation behavior of typical `updateQuery` functions. A more sophisticated helper is `offsetLimitPagination`, which implements offset/limit-based pagination. If you are consuming paginated data from a Relay-friendly API, use `relayStylePagination`. Feel free to use [these helper functions](https://github.com/apollographql/apollo-client/blob/main/src/utilities/policies/pagination.ts) as inspiration for your own field policies, and/or modify them to suit your needs. <br/>
    [@benjamn](https://github.com/benjamn) in [#6465](https://github.com/apollographql/apollo-client/pull/6465)

- Updated to work with `graphql@15`.  <br/>
  [@durchanek](https://github.com/durchanek) in [#6194](https://github.com/apollographql/apollo-client/pull/6194) and [#6279](https://github.com/apollographql/apollo-client/pull/6279) <br/>
  [@hagmic](https://github.com/hagmic) in [#6328](https://github.com/apollographql/apollo-client/pull/6328)

- Apollo Link core and HTTP related functionality has been merged into `@apollo/client`. Functionality that was previously available through the `apollo-link`, `apollo-link-http-common` and `apollo-link-http` packages is now directly available from `@apollo/client` (e.g. `import { HttpLink } from '@apollo/client'`). The `ApolloClient` constructor has also been updated to accept new `uri`, `headers` and `credentials` options. If `uri` is specified, Apollo Client will take care of creating the necessary `HttpLink` behind the scenes. <br/>
  [@hwillson](https://github.com/hwillson) in [#5412](https://github.com/apollographql/apollo-client/pull/5412)

- The `gql` template tag should now be imported from the `@apollo/client` package, rather than the `graphql-tag` package. Although the `graphql-tag` package still works for now, future versions of `@apollo/client` may change the implementation details of `gql` without a major version bump. <br/>
  [@hwillson](https://github.com/hwillson) in [#5451](https://github.com/apollographql/apollo-client/pull/5451)

- `@apollo/client/core` can be used to import the Apollo Client core, which includes everything the main `@apollo/client` package does, except for all React related functionality.  <br/>
  [@kamilkisiela](https://github.com/kamilkisiela) in [#5541](https://github.com/apollographql/apollo-client/pull/5541)

- Several deprecated methods have been fully removed:
  - `ApolloClient#initQueryManager`
  - `QueryManager#startQuery`
  - `ObservableQuery#currentResult`

- Apollo Client now supports setting a new `ApolloLink` (or link chain) after `new ApolloClient()` has been called, using the `ApolloClient#setLink` method.  <br/>
  [@hwillson](https://github.com/hwillson) in [#6193](https://github.com/apollographql/apollo-client/pull/6193)

- The final time a mutation `update` function is called, it can no longer accidentally read optimistic data from other concurrent mutations, which ensures the use of optimistic updates has no lasting impact on the state of the cache after mutations have finished. <br/>
  [@benjamn](https://github.com/benjamn) in [#6551](https://github.com/apollographql/apollo-client/pull/6551)

- Apollo links that were previously maintained in https://github.com/apollographql/apollo-link have been merged into the Apollo Client project. They should be accessed using the new entry points listed in the [migration guide](./docs/source/migrating/apollo-client-3-migration.md).  <br/>
  [@hwillson](https://github.com/hwillson) in [#](TODO)

### `InMemoryCache`

> ⚠️ **Note:** `InMemoryCache` has been significantly redesigned and rewritten in Apollo Client 3.0. Please consult the [migration guide](https://www.apollographql.com/docs/react/v3.0-beta/migrating/apollo-client-3-migration/#cache-improvements) and read the new [documentation](https://www.apollographql.com/docs/react/v3.0-beta/caching/cache-configuration/) to understand everything that has been improved.

- The `InMemoryCache` constructor should now be imported directly from `@apollo/client`, rather than from a separate package. The `apollo-cache-inmemory` package is no longer supported.

  > The `@apollo/client/cache` entry point can be used to import `InMemoryCache` without importing other parts of the Apollo Client codebase. <br/>
    [@hwillson](https://github.com/hwillson) in [#5577](https://github.com/apollographql/apollo-client/pull/5577)

- **[BREAKING]** `FragmentMatcher`, `HeuristicFragmentMatcher`, and `IntrospectionFragmentMatcher` have all been removed. We now recommend using `InMemoryCache`’s `possibleTypes` option instead. For more information see the [Defining `possibleTypes` manually](https://www.apollographql.com/docs/react/v3.0-beta/data/fragments/#defining-possibletypes-manually) section of the docs. <br/>
  [@benjamn](https://github.com/benjamn) in [#5073](https://github.com/apollographql/apollo-client/pull/5073)

- **[BREAKING]** As promised in the [Apollo Client 2.6 blog post](https://blog.apollographql.com/whats-new-in-apollo-client-2-6-b3acf28ecad1), all cache results are now frozen/immutable. <br/>
  [@benjamn](https://github.com/benjamn) in [#5153](https://github.com/apollographql/apollo-client/pull/5153)

- **[BREAKING]** Eliminate "generated" cache IDs to avoid normalizing objects with no meaningful ID, significantly reducing cache memory usage. This might be a backwards-incompatible change if your code depends on the precise internal representation of normalized data in the cache. <br/>
  [@benjamn](https://github.com/benjamn) in [#5146](https://github.com/apollographql/apollo-client/pull/5146)

- **[BREAKING]** `InMemoryCache` will no longer merge the fields of written objects unless the objects are known to have the same identity, and the values of fields with the same name will not be recursively merged unless a custom `merge` function is defined by a field policy for that field, within a type policy associated with the `__typename` of the parent object. <br/>
  [@benjamn](https://github.com/benjamn) in [#5603](https://github.com/apollographql/apollo-client/pull/5603)

- **[BREAKING]** `InMemoryCache` now _throws_ when data with missing or undefined query fields is written into the cache, rather than just warning in development. <br/>
  [@benjamn](https://github.com/benjamn) in [#6055](https://github.com/apollographql/apollo-client/pull/6055)

- **[BREAKING]** `client|cache.writeData` have been fully removed. `writeData` usage is one of the easiest ways to turn faulty assumptions about how the cache represents data internally, into cache inconsistency and corruption. `client|cache.writeQuery`, `client|cache.writeFragment`, and/or `cache.modify` can be used to update the cache.  <br/>
  [@benjamn](https://github.com/benjamn) in [#5923](https://github.com/apollographql/apollo-client/pull/5923)

- `InMemoryCache` now supports tracing garbage collection and eviction. Note that the signature of the `evict` method has been simplified in a potentially backwards-incompatible way. <br/>
  [@benjamn](https://github.com/benjamn) in [#5310](https://github.com/apollographql/apollo-client/pull/5310)

  - **[beta-BREAKING]** Please note that the `cache.evict` method now requires `Cache.EvictOptions`, though it previously supported positional arguments as well. <br/>
    [@danReynolds](https://github.com/danReynolds) in [#6141](https://github.com/apollographql/apollo-client/pull/6141)
    [@benjamn](https://github.com/benjamn) in [#6364](https://github.com/apollographql/apollo-client/pull/6364)

  - Removing an entity object using the `cache.evict` method does not automatically remove dangling references to that entity elsewhere in the cache, but dangling references will be automatically filtered from lists whenever those lists are read from the cache. You can define a custom field `read` function to customize this behavior. See [#6412](https://github.com/apollographql/apollo-client/pull/6412), [#6425](https://github.com/apollographql/apollo-client/pull/6425), and [#6454](https://github.com/apollographql/apollo-client/pull/6454) for further explanation.

- Cache methods that would normally trigger a broadcast, like `cache.evict`, `cache.writeQuery`, and `cache.writeFragment`, can now be called with a named options object, which supports a `broadcast: boolean` property that can be used to silence the broadcast, for situations where you want to update the cache multiple times without triggering a broadcast each time. <br/>
  [@benjamn](https://github.com/benjamn) in [#6288](https://github.com/apollographql/apollo-client/pull/6288)

- `InMemoryCache` now `console.warn`s in development whenever non-normalized data is dangerously overwritten, with helpful links to documentation about normalization and custom `merge` functions. <br/>
  [@benjamn](https://github.com/benjamn) in [#6372](https://github.com/apollographql/apollo-client/pull/6372)

- The result caching system (introduced in [#3394](https://github.com/apollographql/apollo-client/pull/3394)) now tracks dependencies at the field level, rather than at the level of whole entity objects, allowing the cache to return identical (`===`) results much more often than before. <br/>
  [@benjamn](https://github.com/benjamn) in [#5617](https://github.com/apollographql/apollo-client/pull/5617)

- `InMemoryCache` now has a method called `modify` which can be used to update the value of a specific field within a specific entity object:
  ```ts
  cache.modify({
    id: cache.identify(post),
    fields: {
      comments(comments: Reference[], { readField }) {
        return comments.filter(comment => idToRemove !== readField("id", comment));
      },
    },
  });
  ```
  This API gracefully handles cases where multiple field values are associated with a single field name, and also removes the need for updating the cache by reading a query or fragment, modifying the result, and writing the modified result back into the cache. Behind the scenes, the `cache.evict` method is now implemented in terms of `cache.modify`. <br/>
  [@benjamn](https://github.com/benjamn) in [#5909](https://github.com/apollographql/apollo-client/pull/5909)
  and [#6178](https://github.com/apollographql/apollo-client/pull/6178)

- `InMemoryCache` provides a new API for storing client state that can be updated from anywhere:
  ```ts
  import { makeVar } from "@apollo/client"
  const v = makeVar(123)
  console.log(v()) // 123
  console.log(v(v() + 1)) // 124
  console.log(v()) // 124
  v("asdf") // TS type error
  ```
  These variables are _reactive_ in the sense that updating their values invalidates any previously cached query results that depended on the old values. <br/>
  [@benjamn](https://github.com/benjamn) in
  [#5799](https://github.com/apollographql/apollo-client/pull/5799),
  [#5976](https://github.com/apollographql/apollo-client/pull/5976), and
  [#6512](https://github.com/apollographql/apollo-client/pull/6512)

- Various cache read and write performance optimizations, cutting read and write times by more than 50% in larger benchmarks. <br/>
  [@benjamn](https://github.com/benjamn) in [#5948](https://github.com/apollographql/apollo-client/pull/5948)

- The `cache.readQuery` and `cache.writeQuery` methods now accept an `options.id` string, which eliminates most use cases for `cache.readFragment` and `cache.writeFragment`, and skips the implicit conversion of fragment documents to query documents performed by `cache.{read,write}Fragment`. <br/>
  [@benjamn](https://github.com/benjamn) in [#5930](https://github.com/apollographql/apollo-client/pull/5930)

- Support `cache.identify(entity)` for easily computing entity ID strings. <br/>
  [@benjamn](https://github.com/benjamn) in [#5642](https://github.com/apollographql/apollo-client/pull/5642)

- Support eviction of specific entity fields using `cache.evict(id, fieldName)`. <br/>
  [@benjamn](https://github.com/benjamn) in [#5643](https://github.com/apollographql/apollo-client/pull/5643)

- Make `InMemoryCache#evict` remove data from all `EntityStore` layers. <br/>
  [@benjamn](https://github.com/benjamn) in [#5773](https://github.com/apollographql/apollo-client/pull/5773)

- Stop paying attention to `previousResult` in `InMemoryCache`. <br/>
  [@benjamn](https://github.com/benjamn) in [#5644](https://github.com/apollographql/apollo-client/pull/5644)

- Improve optimistic update performance by limiting cache key diversity. <br/>
  [@benjamn](https://github.com/benjamn) in [#5648](https://github.com/apollographql/apollo-client/pull/5648)

- Custom field `read` functions can read from neighboring fields using the `readField(fieldName)` helper, and may also read fields from other entities by calling `readField(fieldName, objectOrReference)`. <br/>
  [@benjamn](https://github.com/benjamn) in [#5651](https://github.com/apollographql/apollo-client/pull/5651)

- Expose cache `modify` and `identify` to the mutate `update` function.  <br/>
  [@hwillson](https://github.com/hwillson) in [#5956](https://github.com/apollographql/apollo-client/pull/5956)

- Add a default `gc` implementation to `ApolloCache`.  <br/>
  [@justinwaite](https://github.com/justinwaite) in [#5974](https://github.com/apollographql/apollo-client/pull/5974)

### React

- **[BREAKING]** The `QueryOptions`, `MutationOptions`, and `SubscriptionOptions` React Apollo interfaces have been renamed to `QueryDataOptions`, `MutationDataOptions`, and `SubscriptionDataOptions` (to avoid conflicting with similarly named and exported Apollo Client interfaces).

- **[BREAKING]** Results with `loading: true` will no longer redeliver previous data, though they may provide partial data from the cache, when available. <br/>
  [@benjamn](https://github.com/benjamn) in [#6566](https://github.com/apollographql/apollo-client/pull/6566)

- **[BREAKING?]** Remove `fixPolyfills.ts`, except when bundling for React Native. If you have trouble with `Map` or `Set` operations due to frozen key objects in React Native, either update React Native to version 0.59.0 (or 0.61.x, if possible) or investigate why `fixPolyfills.native.js` is not included in your bundle. <br/>
  [@benjamn](https://github.com/benjamn) in [#5962](https://github.com/apollographql/apollo-client/pull/5962)

- The contents of the `@apollo/react-hooks` package have been merged into `@apollo/client`, enabling the following all-in-one `import`:
  ```ts
  import { ApolloClient, ApolloProvider, useQuery } from '@apollo/client';
  ```
  [@hwillson](https://github.com/hwillson) in [#5357](https://github.com/apollographql/apollo-client/pull/5357)

- React SSR features (previously accessed via `@apollo/react-ssr`) can now be accessed from the separate Apollo Client entry point of `@apollo/client/react/ssr`. These features are not included in the default `@apollo/client` bundle.  <br/>
  [@hwillson](https://github.com/hwillson) in [#6499](https://github.com/apollographql/apollo-client/pull/6499)

### General

- **[BREAKING]** Removed `graphql-anywhere` since it's no longer used by Apollo Client.  <br/>
  [@hwillson](https://github.com/hwillson) in [#5159](https://github.com/apollographql/apollo-client/pull/5159)

- **[BREAKING]** Removed `apollo-boost` since Apollo Client 3.0 provides a boost like getting started experience out of the box.  <br/>
  [@hwillson](https://github.com/hwillson) in [#5217](https://github.com/apollographql/apollo-client/pull/5217)

- **[BREAKING]** We are no longer exporting certain (intended to be) internal utilities. If you are depending on some of the lesser known exports from `apollo-cache`, `apollo-cache-inmemory`, or `apollo-utilities`, they may no longer be available from `@apollo/client`. <br/>
  [@hwillson](https://github.com/hwillson) in [#5437](https://github.com/apollographql/apollo-client/pull/5437) and [#5514](https://github.com/apollographql/apollo-client/pull/5514)

  > Utilities that were previously externally available through the `apollo-utilities` package are now only available by importing from `@apollo/client/utilities`. <br/>
    [@hwillson](https://github.com/hwillson) in [#5683](https://github.com/apollographql/apollo-client/pull/5683)

- Make sure all `graphql-tag` public exports are re-exported.  <br/>
  [@hwillson](https://github.com/hwillson) in [#5861](https://github.com/apollographql/apollo-client/pull/5861)

- Fully removed `prettier`. The Apollo Client team has decided to no longer automatically enforce code formatting across the codebase. In most cases existing code styles should be followed as much as possible, but this is not a hard and fast rule.  <br/>
  [@hwillson](https://github.com/hwillson) in [#5227](https://github.com/apollographql/apollo-client/pull/5227)

- Make sure `ApolloContext` plays nicely with IE11 when storing the shared context.  <br/>
  [@ms](https://github.com/ms) in [#5840](https://github.com/apollographql/apollo-client/pull/5840)

- Migrated React Apollo HOC and Components functionality into Apollo Client, making it accessible from `@apollo/client/react/components` and `@apollo/client/react/hoc` entry points.  <br/>
  [@hwillson](https://github.com/hwillson) in [#6558](https://github.com/apollographql/apollo-client/pull/6558)

- Support passing a `context` object through the link execution chain when using subscriptions.  <br/>
  [@sgtpepper43](https://github.com/sgtpepper43) in [#4925](https://github.com/apollographql/apollo-client/pull/4925)

- `MockSubscriptionLink` now supports multiple subscriptions.  <br/>
  [@dfrankland](https://github.com/dfrankland) in [#6081](https://github.com/apollographql/apollo-client/pull/6081)

### Bug Fixes

- `useMutation` adjustments to help avoid an infinite loop / too many renders issue, caused by unintentionally modifying the `useState` based mutation result directly.  <br/>
  [@hwillson](https://github/com/hwillson) in [#5770](https://github.com/apollographql/apollo-client/pull/5770)

- Missing `__typename` fields no longer cause the `InMemoryCache#diff` result to be marked `complete: false`, if those fields were added by `InMemoryCache#transformDocument` (which calls `addTypenameToDocument`). <br/>
  [@benjamn](https://github.com/benjamn) in [#5787](https://github.com/apollographql/apollo-client/pull/5787)

- Fixed an issue that allowed `@client @export` based queries to lead to extra unnecessary network requests being fired.  <br/>
  [@hwillson](https://github.com/hwillson) in [#5946](https://github.com/apollographql/apollo-client/pull/5946)

- Refined `useLazyQuery` types to help prevent runtime errors.  <br/>
  [@benmosher](https://github.com/benmosher) in [#5935](https://github.com/apollographql/apollo-client/pull/5935)

- Make sure `@client @export` variables used in watched queries are updated each time the query receives new data that changes the value of the `@export` variable.  <br/>
  [@hwillson](https://github.com/hwillson) in [#5986](https://github.com/apollographql/apollo-client/pull/5986)

- Ensure `useMutation` passes a defined `errorPolicy` option into its underlying `ApolloClient.mutate()` call.  <br/>
  [@jamesreggio](https://github.com/jamesreggio) in [#5863](https://github.com/apollographql/apollo-client/pull/5863)

- `useQuery`: Prevent new data re-render attempts during an existing render. This helps avoid React 16.13.0's "Cannot update a component from inside the function body of a different component" warning (https://github.com/facebook/react/pull/17099). <br/>
  [@hwillson](https://github.com/hwillson) in [#6107](https://github.com/apollographql/apollo-client/pull/6107)

- Expand `ApolloError` typings to include `ServerError` and `ServerParseError`.  <br/>
  [@dmarkow](https://github.com/dmarkow) in [#6319](https://github.com/apollographql/apollo-client/pull/6319)

- Fast responses received over the link chain will no longer conflict with `skip` settings.  <br/>
  [@hwillson](https://github.com/hwillson) in [#6587](https://github.com/apollographql/apollo-client/pull/6587)

## Apollo Client 2.6.8

### Apollo Client (2.6.8)

- Update the `fetchMore` type signature to accept `context`.  <br/>
  [@koenpunt](https://github.com/koenpunt) in [#5147](https://github.com/apollographql/apollo-client/pull/5147)

- Fix type for `Resolver` and use it in the definition of `Resolvers`. <br />
  [@peoplenarthax](https://github.com/peoplenarthax) in [#4943](https://github.com/apollographql/apollo-client/pull/4943)

- Local state resolver functions now receive a `fragmentMap: FragmentMap`
  object, in addition to the `field: FieldNode` object, via the `info`
  parameter. <br/>
  [@mjlyons](https://github.com/mjlyons) in [#5388](https://github.com/apollographql/apollo-client/pull/5388)

- Documentation updates. <br/>
  [@tomquirk](https://github.com/tomquirk) in [#5645](https://github.com/apollographql/apollo-client/pull/5645) <br/>
  [@Sequoia](https://github.com/Sequoia) in [#5641](https://github.com/apollographql/apollo-client/pull/5641) <br/>
  [@phryneas](https://github.com/phryneas) in [#5628](https://github.com/apollographql/apollo-client/pull/5628) <br/>
  [@AryanJ-NYC](https://github.com/AryanJ-NYC) in [#5560](https://github.com/apollographql/apollo-client/pull/5560)

### GraphQL Anywhere (4.2.6)

- Fix `filter` edge case involving `null`.  <br/>
  [@lifeiscontent](https://github.com/lifeiscontent) in [#5110](https://github.com/apollographql/apollo-client/pull/5110)

### Apollo Boost (0.4.7)

- Replace `GlobalFetch` reference with `WindowOrWorkerGlobalScope`.  <br/>
  [@abdonrd](https://github.com/abdonrd) in [#5373](https://github.com/apollographql/apollo-client/pull/5373)

- Add `assumeImmutableResults` typing to apollo boost `PresetConfig` interface. <br/>
  [@bencoullie](https://github.com/bencoullie) in [#5571](https://github.com/apollographql/apollo-client/pull/5571)

## Apollo Client (2.6.4)

### Apollo Client (2.6.4)

- Modify `ObservableQuery` to allow queries with `notifyOnNetworkStatusChange`
  to be notified when loading after an error occurs. <br />
  [@jasonpaulos](https://github.com/jasonpaulos) in [#4992](https://github.com/apollographql/apollo-client/pull/4992)

- Add `graphql` as a `peerDependency` of `apollo-cache` and
  `graphql-anywhere`.  <br/>
  [@ssalbdivad](https://github.com/ssalbdivad) in [#5081](https://github.com/apollographql/apollo-client/pull/5081)

- Documentation updates.  </br>
  [@raibima](https://github.com/raibima) in [#5132](https://github.com/apollographql/apollo-client/pull/5132)  <br/>
  [@hwillson](https://github.com/hwillson) in [#5141](https://github.com/apollographql/apollo-client/pull/5141)

## Apollo Client (2.6.3)

### Apollo Client (2.6.3)

- A new `ObservableQuery.resetQueryStoreErrors()` method is now available that
  can be used to clear out `ObservableQuery` query store errors.  <br/>
  [@hwillson](https://github.com/hwillson) in [#4941](https://github.com/apollographql/apollo-client/pull/4941)
- Documentation updates.  <br/>
  [@michael-watson](https://github.com/michael-watson) in [#4940](https://github.com/apollographql/apollo-client/pull/4940)  <br/>
  [@hwillson](https://github.com/hwillson) in [#4969](https://github.com/apollographql/apollo-client/pull/4969)


## Apollo Client (2.6.1)

### Apollo Utilities 1.3.2

- Reimplement `isEqual` without pulling in massive `lodash.isequal`. <br/>
  [@benjamn](https://github.com/benjamn) in [#4924](https://github.com/apollographql/apollo-client/pull/4924)

## Apollo Client (2.6.1)

- In all Apollo Client packages, the compilation of `lib/bundle.esm.js` to `lib/bundle.cjs.js` and `lib/bundle.umd.js` now uses Babel instead of Rollup, since Babel correctly compiles some [edge cases](https://github.com/apollographql/apollo-client/issues/4843#issuecomment-495717720) that neither Rollup nor TypeScript compile correctly. <br/>
  [@benjamn](https://github.com/benjamn) in [#4911](https://github.com/apollographql/apollo-client/pull/4911)

### Apollo Cache In-Memory 1.6.1

- Pretend that `__typename` exists on the root Query when matching fragments. <br/>
  [@benjamn](https://github.com/benjamn) in [#4853](https://github.com/apollographql/apollo-client/pull/4853)

### Apollo Utilities 1.3.1

- The `isEqual` function has been reimplemented using the `lodash.isequal` npm package, to better support circular references. Since the `lodash.isequal` package is already used by `react-apollo`, this change is likely to decrease total bundle size. <br/>
  [@capaj](https://github.com/capaj) in [#4915](https://github.com/apollographql/apollo-client/pull/4915)

## Apollo Client (2.6.0)

- In production, `invariant(condition, message)` failures will now include
  a unique error code that can be used to trace the error back to the
  point of failure. <br/>
  [@benjamn](https://github.com/benjamn) in [#4521](https://github.com/apollographql/apollo-client/pull/4521)

### Apollo Client 2.6.0

- If you can be sure your application code does not modify cache result objects (see `freezeResults` note below), you can unlock substantial performance improvements by communicating this assumption via
  ```ts
  new ApolloClient({ assumeImmutableResults: true })
  ```
  which allows the client to avoid taking defensive snapshots of past results using `cloneDeep`, as explained by [@benjamn](https://github.com/benjamn) in [#4543](https://github.com/apollographql/apollo-client/pull/4543).

- Identical overlapping queries are now deduplicated internally by `apollo-client`, rather than using the `apollo-link-dedup` package. <br/>
  [@benjamn](https://github.com/benjamn) in commit [7cd8479f](https://github.com/apollographql/apollo-client/pull/4586/commits/7cd8479f27ce38930f122e4f703c4081a75a63a7)

- The `FetchPolicy` type has been split into two types, so that passing `cache-and-network` to `ApolloClient#query` is now forbidden at the type level, whereas previously it was forbidden by a runtime `invariant` assertion:
  ```ts
  export type FetchPolicy =
    | 'cache-first'
    | 'network-only'
    | 'cache-only'
    | 'no-cache'
    | 'standby';

  export type WatchQueryFetchPolicy =
    | FetchPolicy
    | 'cache-and-network';
  ```
  The exception thrown if you ignore the type error has also been improved to explain the motivation behind this restriction. <br/>
  [Issue #3130 (comment)](https://github.com/apollographql/apollo-client/issues/3130#issuecomment-478409066) and commit [cf069bc7](github.com/apollographql/apollo-client/commit/cf069bc7ee6577092234b0eb0ac32e05d50f5a1c)

- Avoid updating (and later invalidating) cache watches when `fetchPolicy` is `'no-cache'`. <br/>
  [@bradleyayers](https://github.com/bradleyayers) in [PR #4573](https://github.com/apollographql/apollo-client/pull/4573), part of [issue #3452](https://github.com/apollographql/apollo-client/issues/3452)

- Remove temporary `queryId` after `fetchMore` completes. <br/>
  [@doomsower](https://github.com/doomsower) in [#4440](https://github.com/apollographql/apollo-client/pull/4440)

- Call `clearStore` callbacks after clearing store. <br/>
  [@ds8k](https://github.com/ds8k) in [#4695](https://github.com/apollographql/apollo-client/pull/4695)

- Perform all `DocumentNode` transforms once, and cache the results. <br/>
  [@benjamn](https://github.com/benjamn) in [#4601](https://github.com/apollographql/apollo-client/pull/4601)

- Accommodate `@client @export` variable changes in `ObservableQuery`. <br/>
  [@hwillson](https://github.com/hwillson) in [#4604](https://github.com/apollographql/apollo-client/pull/4604)

- Support the `returnPartialData` option for watched queries again. <br/>
  [@benjamn](https://github.com/benjamn) in [#4743](https://github.com/apollographql/apollo-client/pull/4743)

- Preserve `networkStatus` for incomplete `cache-and-network` queries. <br/>
  [@benjamn](https://github.com/benjamn) in [#4765](https://github.com/apollographql/apollo-client/pull/4765)

- Preserve `cache-and-network` `fetchPolicy` when refetching. <br/>
  [@benjamn](https://github.com/benjamn) in [#4840](https://github.com/apollographql/apollo-client/pull/4840)

- Update the React Native docs to remove the request for external example apps that we can link to. We're no longer going to manage a list of external example apps. <br />
  [@hwillson](https://github.com/hwillson) in [#4531](https://github.com/apollographql/apollo-client/pull/4531)

- Polling queries are no longer batched together, so their scheduling should be more predictable. <br/>
  [@benjamn](https://github.com/benjamn) in [#4800](https://github.com/apollographql/apollo-client/pull/4800)

### Apollo Cache In-Memory 1.6.0

- Support `new InMemoryCache({ freezeResults: true })` to help enforce immutability. <br/>
  [@benjamn](https://github.com/benjamn) in [#4514](https://github.com/apollographql/apollo-client/pull/4514)

- Allow `IntrospectionFragmentMatcher` to match fragments against the root `Query`, as `HeuristicFragmentMatcher` does. <br/>
  [@rynobax](https://github.com/rynobax) in [#4620](https://github.com/apollographql/apollo-client/pull/4620)

- Rerential identity (`===`) of arrays in cache results will now be preserved for unchanged data. <br/>
  [@benjamn](https://github.com/benjamn) in commit [f3091d6a](https://github.com/apollographql/apollo-client/pull/4586/commits/f3091d6a7e91be98549baea58903282cc540f460)

- Avoid adding `__typename` field to `@client` selection sets that have been `@export`ed as input variables. <br/>
  [@benjamn](https://github.com/benjamn) in [#4784](https://github.com/apollographql/apollo-client/pull/4784)

### GraphQL Anywhere 4.2.2

- The `graphql` function can now be configured to ignore `@include` and
  `@skip` directives (useful when walking a fragment to generate prop types
  or filter result data).  <br/>
  [@GreenGremlin](https://github.com/GreenGremlin) in [#4373](https://github.com/apollographql/apollo-client/pull/4373)


## Apollo Client 2.5.1

### apollo-client 2.5.1

- Fixes `A tuple type element list cannot be empty` issue.  <br/>
  [@benjamn](https://github.com/benjamn) in [#4502](https://github.com/apollographql/apollo-client/pull/4502)

### graphql-anywhere 4.2.1

- Adds back the missing `graphql-anywhere/lib/async` entry point.  <br/>
  [@benjamn](https://github.com/benjamn) in [#4503](https://github.com/apollographql/apollo-client/pull/4503)


## Apollo Client (2.5.0)

### Apollo Client (2.5.0)

- Introduces new local state management features (client-side schema
  and local resolver / `@client` support) and many overall code improvements,
  to help reduce the Apollo Client bundle size.  <br/>
  [#4361](https://github.com/apollographql/apollo-client/pull/4361)
- Revamped CJS and ESM bundling approach with Rollup.  <br/>
  [@rosskevin](https://github.com/rosskevin) in [#4261](https://github.com/apollographql/apollo-client/pull/4261)
- Fixes an issue where the `QueryManager` was accidentally returning cached
  data for `network-only` queries.  <br/>
  [@danilobuerger](https://github.com/danilobuerger) in [#4352](https://github.com/apollographql/apollo-client/pull/4352)
- Fixed an issue in the repo `.gitattributes` that was causing binary files
  to have their line endings adjusted, and cleaned up corrupted documentation
  images (ref: https://github.com/apollographql/apollo-client/pull/4232).  <br/>
  [@rajington](https://github.com/rajington) in [#4438](https://github.com/apollographql/apollo-client/pull/4438)
- Improve (and shorten) query polling implementation.  <br/>
  [PR #4337](https://github.com/apollographql/apollo-client/pull/4337)


## Apollo Client (2.4.13)

### Apollo Client (2.4.13)

- Resolve "invalidate" -> "invalidated" typo in `QueryManager`.  <br/>
  [@quazzie](https://github.com/quazzie) in [#4041](https://github.com/apollographql/apollo-client/pull/4041)

- Properly type `setQuery` and fix now typed callers.  <br/>
  [@danilobuerger](https://github.com/danilobuerger) in [#4369](https://github.com/apollographql/apollo-client/pull/4369)

- Align with the React Apollo decision that result `data` should be
  `TData | undefined` instead of `TData | {}`.  <br/>
  [@danilobuerger](https://github.com/danilobuerger) in [#4356](https://github.com/apollographql/apollo-client/pull/4356)

- Documentation updates.  <br/>
  [@danilobuerger](https://github.com/danilobuerger) in [#4340](https://github.com/apollographql/apollo-client/pull/4340)  <br />
  [@justyn-clark](https://github.com/justyn-clark) in [#4383](https://github.com/apollographql/apollo-client/pull/4383)  <br />
  [@jtassin](https://github.com/jtassin) in [#4287](https://github.com/apollographql/apollo-client/pull/4287)  <br />
  [@Gongreg](https://github.com/Gongreg) in [#4386](https://github.com/apollographql/apollo-client/pull/4386)  <br />
  [@davecardwell](https://github.com/davecardwell) in [#4399](https://github.com/apollographql/apollo-client/pull/4399)  <br />
  [@michaelknoch](https://github.com/michaelknoch) in [#4384](https://github.com/apollographql/apollo-client/pull/4384)  <br />

## Apollo Client (2.4.12)

### Apollo Client (2.4.12)

- Support `ApolloClient#stop` method for safe client disposal. <br/>
  [PR #4336](https://github.com/apollographql/apollo-client/pull/4336)

## Apollo Client (2.4.11)

- Added explicit dependencies on the
  [`tslib`](https://www.npmjs.com/package/tslib) package to all client
  packages to fix
  [Issue #4332](https://github.com/apollographql/apollo-client/issues/4332).

### Apollo Client (2.4.11)

- Reverted some breaking changes accidentally released in a patch version
  (2.4.10). [PR #4334](https://github.com/apollographql/apollo-client/pull/4334)

## Apollo Client (2.4.10)

### Apollo Client (2.4.10)

- The `apollo-client` package no longer exports a `printAST` function from
  `graphql/language/printer`. If you need this functionality, import it
  directly: `import { print } from "graphql/language/printer"`

- Query polling now uses a simpler scheduling strategy based on a single
  `setTimeout` interval rather than multiple `setInterval` timers. The new
  timer fires at the rate of the fastest polling interval, and queries
  with longer polling intervals fire whenever the time elapsed since they
  last fired exceeds their desired interval. <br/>
  [PR #4243](https://github.com/apollographql/apollo-client/pull/4243)

### Apollo Cache In-Memory (1.4.1)

- The `optimism` npm package has been updated to a version (0.6.9) that
  provides its own TypeScript declarations, which should fix problems like
  [Issue #4327](https://github.com/apollographql/apollo-client/issues/4327). <br/>
  [PR #4331](https://github.com/apollographql/apollo-client/pull/4331)

- Error messages involving GraphQL queries now print the queries using
  `JSON.stringify` instead of the `print` function exported by the
  `graphql` package, to avoid pulling unnecessary printing logic into your
  JavaScript bundle. <br/>
  [PR #4234](https://github.com/apollographql/apollo-client/pull/4234)

- The `QueryKeyMaker` abstraction has been removed, meaning that cache
  results for non-identical queries (or sub-queries) with equivalent
  structure will no longer be cached together. This feature was a nice
  optimization in certain specific use cases, but it was not worth the
  additional complexity or bundle size. <br/>
  [PR #4245](https://github.com/apollographql/apollo-client/pull/4245)

### Apollo Utilities (1.1.1)

- The `flattenSelections` helper function is no longer exported from
  `apollo-utilities`, since `getDirectiveNames` has been reimplemented
  without using `flattenSelections`, and `flattenSelections` has no clear
  purpose now. If you need the old functionality, use a visitor:
  ```ts
  import { visit } from "graphql/language/visitor";

  function flattenSelections(selection: SelectionNode) {
    const selections: SelectionNode[] = [];
    visit(selection, {
      SelectionSet(ss) {
        selections.push(...ss.selections);
      }
    });
    return selections;
  }
  ```

## Apollo Client (2.4.9)

### Apollo Client (2.4.9)

- Apollo Client has been updated to use `graphql` 14.x as a dev dependency.  <br/>
  [@hwillson](https://github.com/hwillson) in [#4233](https://github.com/apollographql/apollo-client/pull/4233)

- The `onClearStore` function can now be used to register callbacks that should
  be triggered when calling `clearStore`.  <br/>
  [@joe-re](https://github.com/joe-re) in [#4082](https://github.com/apollographql/apollo-client/pull/4082)

- Make `isApolloError` available for external use.  <br/>
  [@FredyC](https://github.com/FredyC) in [#4223](https://github.com/apollographql/apollo-client/pull/4223)

- The `QueryManager` now calls `complete` on the observables used by
  Apollo Client's Subscription handling. This gives finite subscriptions a
  chance to handle cleanup.  <br/>
  [@sujeetsr](https://github.com/sujeetsr) in [#4290](https://github.com/apollographql/apollo-client/pull/4290)

- Documentation updates.  <br/>
  [@lifedup](https://github.com/lifedup) in [#3931](https://github.com/apollographql/apollo-client/pull/3931)  <br />
  [@Dem0n3D](https://github.com/Dem0n3D) in [#4008](https://github.com/apollographql/apollo-client/pull/4008)  <br />
  [@anand-sundaram-zocdoc](https://github.com/anand-sundaram-zocdoc) in [#4009](https://github.com/apollographql/apollo-client/pull/4009)  <br />
  [@mattphoto](https://github.com/mattphoto) in [#4026](https://github.com/apollographql/apollo-client/pull/4026)  <br />
  [@birge](https://github.com/birge) in [#4029](https://github.com/apollographql/apollo-client/pull/4029)  <br />
  [@mxstbr](https://github.com/mxstbr) in [#4127](https://github.com/apollographql/apollo-client/pull/4127)  <br/>
  [@Caerbannog](https://github.com/Caerbannog) in [#4140](https://github.com/apollographql/apollo-client/pull/4140)  <br/>
  [@jedwards1211](https://github.com/jedwards1211) in [#4179](https://github.com/apollographql/apollo-client/pull/4179)  <br/>
  [@nutboltu](https://github.com/nutboltu) in [#4182](https://github.com/apollographql/apollo-client/pull/4182)  <br/>
  [@CarloPalinckx](https://github.com/CarloPalinckx) in [#4189](https://github.com/apollographql/apollo-client/pull/4189)  <br/>
  [@joebernard](https://github.com/joebernard) in [#4206](https://github.com/apollographql/apollo-client/pull/4206)  <br/>
  [@evans](https://github.com/evans) in [#4213](https://github.com/apollographql/apollo-client/pull/4213)  <br/>
  [@danilobuerger](https://github.com/danilobuerger) in [#4214](https://github.com/apollographql/apollo-client/pull/4214)  <br/>
  [@stubailo](https://github.com/stubailo) in [#4220](https://github.com/apollographql/apollo-client/pull/4220)  <br/>
  [@haysclark](https://github.com/haysclark) in [#4255](https://github.com/apollographql/apollo-client/pull/4255)  <br/>
  [@shelmire](https://github.com/shelmire) in [#4266](https://github.com/apollographql/apollo-client/pull/4266)  <br/>
  [@peggyrayzis](https://github.com/peggyrayzis) in [#4280](https://github.com/apollographql/apollo-client/pull/4280)  <br/>
  [@caydie-tran](https://github.com/caydie-tran) in [#4300](https://github.com/apollographql/apollo-client/pull/4300)

### Apollo Utilities (1.1.0)

- Transformation utilities have been refactored to work with `graphql` 14.x.
  GraphQL AST's are no longer being directly modified.  <br/>
  [@hwillson](https://github.com/hwillson) in [#4233](https://github.com/apollographql/apollo-client/pull/4233)

### Apollo Cache In-Memory (1.4.0)

- The speed and memory usage of optimistic reads and writes has been
  improved dramatically using a new layering technique that does not
  require copying the non-optimistic contents of the cache.  <br/>
  [PR #4319](https://github.com/apollographql/apollo-client/pull/4319/)

- The `RecordingCache` abstraction has been removed, and thus is no longer
  exported from `apollo-cache-inmemory`.  <br/>
  [PR #4319](https://github.com/apollographql/apollo-client/pull/4319/)

- Export the optimism `wrap` function using ES2015 export syntax, instead of
  CommonJS.  <br/>
  [@ardatan](https://github.com/ardatan) in [#4158](https://github.com/apollographql/apollo-client/pull/4158)

## Apollo Client (2.4.8)

### Apollo Client (2.4.8)

- Documentation and config updates.  <br/>
  [@justinanastos](https://github.com/justinanastos) in [#4187](https://github.com/apollographql/apollo-client/pull/4187)  <br/>
  [@PowerKiKi](https://github.com/PowerKiKi) in [#3693](https://github.com/apollographql/apollo-client/pull/3693)  <br/>
  [@nandito](https://github.com/nandito) in [#3865](https://github.com/apollographql/apollo-client/pull/3865)

- Schema/AST tranformation utilities have been updated to work properly with
  `@client` directives.  <br/>
  [@justinmakaila](https://github.com/justinmakaila) in [#3482](https://github.com/apollographql/apollo-client/pull/3482)

### Apollo Cache In-Memory (1.3.12)

- Avoid using `DepTrackingCache` for optimistic reads.
  [PR #4521](https://github.com/apollographql/apollo-client/pull/4251)

- When creating an `InMemoryCache` object, it's now possible to disable the
  result caching behavior introduced in [#3394](https://github.com/apollographql/apollo-client/pull/3394),
  either for diagnostic purposes or because the benefit of caching repeated
  reads is not worth the extra memory usage in your application:
  ```ts
  new InMemoryCache({
    resultCaching: false
  })
  ```
  Part of [PR #4521](https://github.com/apollographql/apollo-client/pull/4251).

## Apollo Client (2.4.7)

### Apollo Client (2.4.7)

- The `ApolloClient` constructor has been updated to accept `name` and
  `version` params, that can be used to support Apollo Server [Client Awareness](https://www.apollographql.com/docs/apollo-server/v2/features/metrics.html#Client-Awareness)
  functionality. These client awareness properties are passed into the
  defined Apollo Link chain, and are then ultimately sent out as custom
  headers with outgoing requests.  <br/>
  [@hwillson](https://github.com/hwillson) in [#4154](https://github.com/apollographql/apollo-client/pull/4154)

### Apollo Boost (0.1.22)

- No changes.

### Apollo Cache (1.1.21)

- No changes.

### Apollo Cache In-Memory (1.3.11)

- No changes.

### Apollo Utilities (1.0.26)

- No changes.

### Graphql Anywhere (4.1.23)

- No changes.


## Apollo Client (2.4.6)

### Apollo Cache In-Memory (1.3.10)

- Added some `return`s to prevent errors with `noImplicitReturns`
  TypeScript rule.
  [PR #4137](https://github.com/apollographql/apollo-client/pull/4137)

- Exclude the `src/` directory when publishing `apollo-cache-inmemory`.
  [Issue #4083](https://github.com/apollographql/apollo-client/issues/4083)

## Apollo Client (2.4.5)

- Optimistic tests cleanup.
  [PR #3834](https://github.com/apollographql/apollo-client/pull/3834) by
  [@joshribakoff](https://github.com/joshribakoff)

- Documentation updates.
  [PR #3840](https://github.com/apollographql/apollo-client/pull/3840) by
  [@chentsulin](https://github.com/chentsulin) and
  [PR #3844](https://github.com/apollographql/apollo-client/pull/3844) by
  [@lorensr](https://github.com/lorensr)

- Implement `ObservableQuery#isDifferentFromLastResult` to fix
  [Issue #4054](https://github.com/apollographql/apollo-client/issues/4054) and
  [Issue #4031](https://github.com/apollographql/apollo-client/issues/4031).
  [PR #4069](https://github.com/apollographql/apollo-client/pull/4069)

### Apollo Cache (1.1.20)

- Add `readQuery` test to make sure options aren't mutated.
  [@CarloPalinckx](https://github.com/CarloPalinckx) in
  [#3838](https://github.com/apollographql/apollo-client/pull/3838)

### Apollo Cache In-Memory (1.3.9)

- Avoid modifying source objects when merging cache results.
  [Issue #4081](https://github.com/apollographql/apollo-client/issues/4081)
  [PR #4089](https://github.com/apollographql/apollo-client/pull/4089)

### Apollo Utilities (1.0.25)

- Fix `apollo-utilities` `isEqual` bug due to missing `hasOwnProperty`
  check. [PR #4072](https://github.com/apollographql/apollo-client/pull/4072)
  by [@samkline](https://github.com/samkline)

## Apollo Client (2.4.4)

### Apollo Utilities (1.0.24)

- Discard property accessor functions in `cloneDeep` helper, to fix
  [issue #4034](https://github.com/apollographql/apollo-client/issues/4034).

- Unconditionally remove `cloneDeep` property accessors.
  [PR #4039](https://github.com/apollographql/apollo-client/pull/4039)

- Avoid copying non-enumerable and/or `Symbol` keys in `cloneDeep`.
  [PR #4052](https://github.com/apollographql/apollo-client/pull/4052)

### Apollo Cache In-Memory (1.3.7)

- Throw when querying non-scalar objects without a selection set.
  [Issue #4025](https://github.com/apollographql/apollo-client/issues/4025)
  [PR #4038](https://github.com/apollographql/apollo-client/pull/4038)

- Work around spec non-compliance of `Map#set` and `Set#add` in IE11.
  [Issue #4024](https://github.com/apollographql/apollo-client/issues/4024)
  [PR #4012](https://github.com/apollographql/apollo-client/pull/4012)

## Apollo Client (2.4.3)

- Add additional checks to make sure we don't try to set the network status
  of queries in the store, when the store doesn't exist.  <br/>
  [@i6mi6](https://github.com/i6mi6) in [#3914](https://github.com/apollographql/apollo-client/pull/3914)
- Documentation updates.  <br/>
  [@shanonvl](https://github.com/shanonvl) in [#3925](https://github.com/apollographql/apollo-client/pull/3925)  <br/>
  [@ojh102](https://github.com/ojh102) in [#3920](https://github.com/apollographql/apollo-client/pull/3920)  <br/>
  [@Bkucera](https://github.com/Bkucera) in [#3919](https://github.com/apollographql/apollo-client/pull/3919)  <br/>
  [@j4chou](https://github.com/j4chou) in [#3915](https://github.com/apollographql/apollo-client/pull/3915)  <br/>
  [@billfienberg](https://github.com/billfienberg) in [#3886](https://github.com/apollographql/apollo-client/pull/3886)  <br/>
  [@TLadd](https://github.com/TLadd) in [#3884](https://github.com/apollographql/apollo-client/pull/3884)

- The `ObservableQuery` class now makes a deep clone of `lastResult` when
  first received, so that the `isDifferentResult` logic will not be
  confused if the result object is modified later.
  [Issue #3992](https://github.com/apollographql/apollo-client/issues/3992)
  [PR #4032](https://github.com/apollographql/apollo-client/pull/4032/commits/e66027c5341dc7aaf71ee7ffcba1305b9a553525)

### Apollo Cache In-Memory (1.3.6)

- Optimize repeated `apollo-cache-inmemory` reads by caching partial query
  results, for substantial performance improvements. As a consequence, watched
  queries will not be rebroadcast unless the data have changed.
  [PR #3394](https://github.com/apollographql/apollo-client/pull/3394)

- Include root ID and fragment matcher function in cache keys computed by
  `StoreReader#executeStoreQuery` and `executeSelectionSet`, and work
  around bugs in the React Native `Map` and `Set` polyfills.
  [PR #3964](https://github.com/apollographql/apollo-client/pull/3964)
  [React Native PR #21492 (pending)](https://github.com/facebook/react-native/pull/21492)

- The `apollo-cache-inmemory` package now allows `graphql@^14.0.0` as a
  peer dependency.
  [Issue #3978](https://github.com/apollographql/apollo-client/issues/3978)

- The `apollo-cache-inmemory` package now correctly broadcasts changes
  even when the new data is `===` to the old data, since the contents of
  the data object may have changed.
  [Issue #3992](https://github.com/apollographql/apollo-client/issues/3992)
  [PR #4032](https://github.com/apollographql/apollo-client/pull/4032/commits/d6a673fbc1444e115e90cc9e4c7fa3fc67bb7e56)

### Apollo GraphQL Anywhere (4.1.20)

- Make `graphql-anywhere` `filter` function generic (typescript).  <br/>
  [@minznerjosh](https://github.com/minznerjosh) in [#3929](https://github.com/apollographql/apollo-client/pull/3929)

### Apollo Utilities (1.0.22)

- The `fclone` package has been replaced with a custom `cloneDeep`
  implementation that is tolerant of cycles, symbol properties, and
  non-enumerable properties.
  [PR #4032](https://github.com/apollographql/apollo-client/pull/4032/commits/78e2ad89f950da2829f49c7876f968adb2bc1302)

### Apollo Boost (0.1.17)

- Remove duplicate InMemoryCache export for Babel 6 compatibility.
  [Issue #3910](https://github.com/apollographql/apollo-client/issues/3910)
  [PR #3932](https://github.com/apollographql/apollo-client/pull/3932)

### Apollo Cache (1.1.18)

- No changes.

## Apollo Client (2.4.2)

### Apollo Client (2.4.2)

- Apollo Client no longer deep freezes query results.
  [@hwillson](https://github.com/hwillson) in [#3883](https://github.com/apollographql/apollo-client/pull/3883)
- A new `clearStore` method has been added, that will remove all data from
  the store. Unlike `resetStore`, it will not refetch active queries after
  removing store data.
  [@hwillson](https://github.com/hwillson) in [#3885](https://github.com/apollographql/apollo-client/pull/3885)

### Apollo Utilities (1.0.21)

- Replace the custom `cloneDeep` implementation with
  [`fclone`](https://www.npmjs.com/package/fclone), to avoid crashing when
  encountering circular references.  <br/>
  [@hwillson](https://github.com/hwillson) in [#3881](https://github.com/apollographql/apollo-client/pull/3881)

### Apollo Boost (0.1.16)

- No changes.

### Apollo Cache (1.1.17)

- No changes.

### Apollo Cache In-Memory (1.2.10)

- No changes.

### Apollo GraphQL Anywhere (4.1.19)

- No changes.


## 2.4.1 (August 26, 2018)

### Apollo Client (2.4.1)

- `mutate`'s `refetchQueries` option now allows queries to include a custom
  `context` option. This `context` will be used when refetching the query.
  For example:

  ```js
  context = {
    headers: {
      token: 'some auth token',
    },
  };
  client.mutate({
    mutation: UPDATE_CUSTOMER_MUTATION,
    variables: {
      userId: user.id,
      firstName,
      ...
    },
    refetchQueries: [{
      query: CUSTOMER_MESSAGES_QUERY,
      variables: { userId: user.id },
      context,
    }],
    context,
  });
  ```

  The `CUSTOMER_MESSAGES_QUERY` above will be refetched using `context`.
  Normally queries are refetched using the original context they were first
  started with, but this provides a way to override the context, if needed.  <br/>
  [@hwillson](https://github.com/hwillson) in [#3852](https://github.com/apollographql/apollo-client/pull/3852)

- Documentation updates.  <br/>
  [@hwillson](https://github.com/hwillson) in [#3841](https://github.com/apollographql/apollo-client/pull/3841)

### Apollo Boost (0.1.15)

- Various internal infrastructure changes related to building, bundling,
  testing, etc.
  [@hwillson](https://github.com/hwillson) in [#3817](https://github.com/apollographql/apollo-client/pull/3817)

### Apollo Cache (1.1.16)

- Various internal infrastructure changes related to building, bundling,
  testing, etc.
  [@hwillson](https://github.com/hwillson) in [#3817](https://github.com/apollographql/apollo-client/pull/3817)

### Apollo Cache In-Memory (1.2.9)

- Various internal infrastructure changes related to building, bundling,
  testing, etc.
  [@hwillson](https://github.com/hwillson) in [#3817](https://github.com/apollographql/apollo-client/pull/3817)

### Apollo Utilities (1.0.20)

- Various internal infrastructure changes related to building, bundling,
  testing, etc.
  [@hwillson](https://github.com/hwillson) in [#3817](https://github.com/apollographql/apollo-client/pull/3817)

### Apollo GraphQL Anywhere (4.1.18)

- Various internal infrastructure changes related to building, bundling,
  testing, etc.
  [@hwillson](https://github.com/hwillson) in [#3817](https://github.com/apollographql/apollo-client/pull/3817)


## 2.4.0 (August 17, 2018)

### Apollo Client (2.4.0)

- Add proper error handling for subscriptions. If you have defined an `error`
  handler on your subscription observer, it will now be called when an error
  comes back in a result, and the `next` handler will be skipped (similar to
  how we're handling errors with mutations). Previously, the error was
  just passed in the result to the `next` handler. If you don't have an
  `error` handler defined, the previous functionality is maintained, meaning
  the error is passed in the result, giving the next handler a chance to deal
  with it. This should help address backwards compatibility (and is the reason
  for the minor version bumo in this release).  <br/>
  [@clayne11](https://github.com/clayne11) in [#3800](https://github.com/apollographql/apollo-client/pull/3800)
- Allow an `optimistic` param to be passed into `ApolloClient.readQuery` and
  `ApolloClient.readFragment`, that when set to `true`, will allow
  optimistic results to be returned. Is `false` by default.  <br/>
  [@jay1337](https://github.com/jay1337) in [#2429](https://github.com/apollographql/apollo-client/pull/2429)
- Optimistic tests cleanup.  <br/>
  [@joshribakoff](https://github.com/joshribakoff) in [#3713](https://github.com/apollographql/apollo-client/pull/3713)
- Make sure each package has its own `.npmignore`, so they're taken into
  consideration when publishing via lerna.  <br/>
  [@hwillson](https://github.com/hwillson) in [#3828](https://github.com/apollographql/apollo-client/pull/3828)
- Documentation updates.  <br/>
  [@toolness](https://github.com/toolness) in [#3804](https://github.com/apollographql/apollo-client/pull/3804)  <br/>
  [@pungggi](https://github.com/pungggi) in [#3798](https://github.com/apollographql/apollo-client/pull/3798)  <br/>
  [@lorensr](https://github.com/lorensr) in [#3748](https://github.com/apollographql/apollo-client/pull/3748)  <br/>
  [@joshribakoff](https://github.com/joshribakoff) in [#3730](https://github.com/apollographql/apollo-client/pull/3730)  <br/>
  [@yalamber](https://github.com/yalamber) in [#3819](https://github.com/apollographql/apollo-client/pull/3819)  <br/>
  [@pschreibs85](https://github.com/pschreibs85) in [#3812](https://github.com/apollographql/apollo-client/pull/3812)  <br/>
  [@msreekm](https://github.com/msreekm) in [#3808](https://github.com/apollographql/apollo-client/pull/3808)  <br/>
  [@kamaltmo](https://github.com/kamaltmo) in [#3806](https://github.com/apollographql/apollo-client/pull/3806)  <br/>
  [@lorensr](https://github.com/lorensr) in [#3739](https://github.com/apollographql/apollo-client/pull/3739)  <br/>
  [@brainkim](https://github.com/brainkim) in [#3680](https://github.com/apollographql/apollo-client/pull/3680)

### Apollo Cache In-Memory (1.2.8)

- Fix typo in `console.warn` regarding fragment matching error message.  <br/>
  [@combizs](https://github.com/combizs) in [#3701](https://github.com/apollographql/apollo-client/pull/3701)

### Apollo Boost (0.1.14)

- No changes.

### Apollo Cache (1.1.15)

- No changes.

### Apollo Utilities (1.0.19)

- No changes.

### Apollo GraphQL Anywhere (4.1.17)

- No changes.


## 2.3.8 (August 9, 2018)

### Apollo Client (2.3.8)

- Adjusted the `graphql` peer dependency to cover explicit minor ranges.
  Since the ^ operator only covers any minor version if the major version
  is not 0 (since a major version of 0 is technically considered development by
  semver 2), the current ^0.11.0 || ^14.0.0 graphql range doesn't cover
  0.12.* or 0.13.*. This fixes the `apollo-client@X has incorrect peer
  dependency "graphql@^0.11.0 || ^14.0.0"` errors that people might have
  seen using `graphql` 0.12.x or 0.13.x.  <br/>
  [@hwillson](https://github.com/hwillson) in [#3746](https://github.com/apollographql/apollo-client/pull/3746)
- Document `setVariables` internal API status.  <br/>
  [@PowerKiKi](https://github.com/PowerKiKi) in [#3692](https://github.com/apollographql/apollo-client/pull/3692)
- Corrected `ApolloClient.queryManager` typing as it may be `undefined`.  <br/>
  [@danilobuerger](https://github.com/danilobuerger) in [#3661](https://github.com/apollographql/apollo-client/pull/3661)
- Make sure using a `no-cache` fetch policy with subscriptions prevents data
  from being cached.  <br/>
  [@hwillson](https://github.com/hwillson) in [#3773](https://github.com/apollographql/apollo-client/pull/3773)
- Fixed an issue that sometimes caused empty query results, when using the
  `no-cache` fetch policy.  <br/>
  [@hwillson](https://github.com/hwillson) in [#3777](https://github.com/apollographql/apollo-client/pull/3777)
- Documentation updates.  <br/>
  [@hwillson](https://github.com/hwillson) in [#3750](https://github.com/apollographql/apollo-client/pull/3750)  <br/>
  [@hwillson](https://github.com/hwillson) in [#3754](https://github.com/apollographql/apollo-client/pull/3754)  <br/>
  [@TheMightyPenguin](https://github.com/TheMightyPenguin) in [#3725](https://github.com/apollographql/apollo-client/pull/3725)  <br/>
  [@bennypowers](https://github.com/bennypowers) in [#3668](https://github.com/apollographql/apollo-client/pull/3668)  <br/>
  [@hwillson](https://github.com/hwillson) in [#3762](https://github.com/apollographql/apollo-client/pull/3762)  <br/>
  [@chentsulin](https://github.com/chentsulin) in [#3688](https://github.com/apollographql/apollo-client/pull/3688)  <br/>
  [@chentsulin](https://github.com/chentsulin) in [#3687](https://github.com/apollographql/apollo-client/pull/3687)  <br/>
  [@ardouglass](https://github.com/ardouglass) in [#3645](https://github.com/apollographql/apollo-client/pull/3645)  <br/>
  [@hwillson](https://github.com/hwillson) in [#3764](https://github.com/apollographql/apollo-client/pull/3764)  <br/>
  [@hwillson](https://github.com/hwillson) in [#3767](https://github.com/apollographql/apollo-client/pull/3767)  <br/>
  [@hwillson](https://github.com/hwillson) in [#3774](https://github.com/apollographql/apollo-client/pull/3774)  <br/>
  [@hwillson](https://github.com/hwillson) in [#3779](https://github.com/apollographql/apollo-client/pull/3779)

### Apollo Boost (0.1.13)

- No changes.

### Apollo Cache In-Memory (1.2.7)

- No changes.

### Apollo Cache (1.1.14)

- No changes.

### Apollo Utilities (1.0.18)

- No changes.

### Apollo GraphQL Anywhere (4.1.16)

- No changes.


## 2.3.7 (July 24, 2018)

### Apollo Client (2.3.7)

- Release 2.3.6 broke Typescript compilation. `QueryManager`'s
  `getQueryWithPreviousResult` method included an invalid `variables` return
  type in the auto-generated `core/QueryManager.d.ts` declaration file. The
  type definition had a locally referenced path, that appears to have been
  caused by the typescript compiler getting confused at compile/publish time.
  `getQueryWithPreviousResult` return types are now excplicity identified,
  which helps Typescript avoid the local type reference. For more details,
  see https://github.com/apollographql/apollo-client/issues/3729.  <br/>
  [@hwillson](https://github.com/hwillson) in [#3731](https://github.com/apollographql/apollo-client/pull/3731)

### Apollo Boost (0.1.12)

- No changes.


## 2.3.6 (July 24, 2018)

### Apollo Client (2.3.6)

- Documentation updates. <br/>
  [@ananth99](https://github.com/ananth99) in [#3599](https://github.com/apollographql/apollo-client/pull/3599) <br/>
  [@hwillson](https://github.com/hwillson) in [#3635](https://github.com/apollographql/apollo-client/pull/3635) <br/>
  [@JakeDawkins](https://github.com/JakeDawkins) in [#3642](https://github.com/apollographql/apollo-client/pull/3642) <br/>
  [@hwillson](https://github.com/hwillson) in [#3644](https://github.com/apollographql/apollo-client/pull/3644) <br/>
  [@gbau](https://github.com/gbau) in [#3644](https://github.com/apollographql/apollo-client/pull/3600) <br/>
  [@chentsulin](https://github.com/chentsulin) in [#3608](https://github.com/apollographql/apollo-client/pull/3608) <br/>
  [@MikaelCarpenter](https://github.com/MikaelCarpenter) in [#3609](https://github.com/apollographql/apollo-client/pull/3609) <br/>
  [@Gamezpedia](https://github.com/Gamezpedia) in [#3612](https://github.com/apollographql/apollo-client/pull/3612) <br/>
  [@jinxac](https://github.com/jinxac) in [#3647](https://github.com/apollographql/apollo-client/pull/3647) <br/>
  [@abernix](https://github.com/abernix) in [#3705](https://github.com/apollographql/apollo-client/pull/3705) <br/>
  [@dandv](https://github.com/dandv) in [#3703](https://github.com/apollographql/apollo-client/pull/3703) <br/>
  [@hwillson](https://github.com/hwillson) in [#3580](https://github.com/apollographql/apollo-client/pull/3580) <br/>
- Updated `graphql` `peerDependencies` to handle 14.x versions. <br/>
  [@ivank](https://github.com/ivank) in [#3598](https://github.com/apollographql/apollo-client/pull/3598)
- Add optional generic type params for variables on low level methods. <br/>
  [@mvestergaard](https://github.com/mvestergaard) in [#3588](https://github.com/apollographql/apollo-client/pull/3588)
- Add a new `awaitRefetchQueries` config option to the Apollo Client
  `mutate` function, that when set to `true` will wait for all
  `refetchQueries` to be fully refetched, before resolving the mutation
  call. `awaitRefetchQueries` is `false` by default. <br/>
  [@jzimmek](https://github.com/jzimmek) in [#3169](https://github.com/apollographql/apollo-client/pull/3169)

### Apollo Boost (0.1.11)

- Allow `fetch` to be given as a configuration option to `ApolloBoost`. <br/>
  [@mbaranovski](https://github.com/mbaranovski) in [#3590](https://github.com/apollographql/apollo-client/pull/3590)
- The `apollo-boost` `ApolloClient` constructor now warns about unsupported
  options. <br/>
  [@quentin-](https://github.com/quentin-) in [#3551](https://github.com/apollographql/apollo-client/pull/3551)

### Apollo Cache (1.1.13)

- No changes.

### Apollo Cache In-Memory (1.2.6)

- Add `__typename` and `id` properties to `dataIdFromObject` parameter
  (typescript) <br/>
  [@jfurler](https://github.com/jfurler) in [#3641](https://github.com/apollographql/apollo-client/pull/3641)
- Fixed an issue caused by `dataIdFromObject` considering returned 0 values to
  be falsy, instead of being a valid ID, which lead to the store not being
  updated properly in some cases. <br/>
  [@hwillson](https://github.com/hwillson) in [#3711](https://github.com/apollographql/apollo-client/pull/3711)

### Apollo Utilities (1.0.17)

- No changes.

### Apollo GraphQL Anywhere (4.1.15)

- Add support for arrays to `graphql-anywhere`'s filter utility. <br/>
  [@jsweet314](https://github.com/jsweet314) in [#3591](https://github.com/apollographql/apollo-client/pull/3591)
- Fix `Cannot convert object to primitive value` error that was showing up
  when attempting to report a missing property on an object. <br/>
  [@benjie](https://github.com/benjie) in [#3618](https://github.com/apollographql/apollo-client/pull/3618)


## 2.3.5 (June 19, 2018)

### Apollo Client (2.3.5)

- Internal code formatting updates.
  - [@chentsulin](https://github.com/chentsulin) in [#3574](https://github.com/apollographql/apollo-client/pull/3574)
- Documentation updates.
  - [@andtos90](https://github.com/andtos90) in [#3596](https://github.com/apollographql/apollo-client/pull/3596)
  - [@serranoarevalo](https://github.com/serranoarevalo) in [#3554](https://github.com/apollographql/apollo-client/pull/3554)
  - [@cooperka](https://github.com/cooperka) in [#3594](https://github.com/apollographql/apollo-client/pull/3594)
  - [@pravdomil](https://github.com/pravdomil) in [#3587](https://github.com/apollographql/apollo-client/pull/3587)
  - [@excitement-engineer](https://github.com/excitement-engineer) in [#3309](https://github.com/apollographql/apollo-client/pull/3309)

### Apollo Boost (0.1.10)

- No changes.

### Apollo Cache (1.1.12)

- No changes.

### Apollo Cache In-Memory (1.2.5)

- No changes.

### Apollo Utilities (1.0.16)

- Removed unnecessary whitespace from error message.
  - [@mbaranovski](https://github.com/mbaranovski) in [#3593](https://github.com/apollographql/apollo-client/pull/3593)

### Apollo GraphQL Anywhere (4.1.14)

- No changes.


## 2.3.4 (June 13, 2018)

### Apollo Client (2.3.4)

- Export the `QueryOptions` interface, to make sure it can be used by other
  projects (like `apollo-angular`).
- Fixed an issue caused by typescript changes to the constructor
  `defaultOptions` param, that prevented `query` defaults from passing type
  checks.
  ([@hwillson](https://github.com/hwillson) in [#3585](https://github.com/apollographql/apollo-client/pull/3585))

### Apollo Boost (0.1.9)

- No changes

### Apollo Cache (1.1.11)

- No changes

### Apollo Cache In-Memory (1.2.4)

- No changes

### Apollo Utilities (1.0.15)

- No changes

### Apollo GraphQL Anywhere (4.1.13)

- No changes


## 2.3.3 (June 13, 2018)

### Apollo Client (2.3.3)

- Typescript improvements. Made observable query parameterized on data and
  variables: `ObservableQuery<TData, TVariables>`
  ([@excitement-engineer](https://github.com/excitement-engineer) in [#3140](https://github.com/apollographql/apollo-client/pull/3140))
- Added optional generics to cache manipulation methods (typescript).
  ([@mvestergaard](https://github.com/mvestergaard) in [#3541](https://github.com/apollographql/apollo-client/pull/3541))
- Typescript improvements. Created a new `QueryOptions` interface that
  is now used by `ApolloClient.query` options, instead of the previous
  `WatchQueryOptions` interface. This helps reduce confusion (especially
  in the docs) that made it look like `ApolloClient.query` accepted
  `ApolloClient.watchQuery` only options, like `pollingInterval`.
  ([@hwillson](https://github.com/hwillson) in [#3569](https://github.com/apollographql/apollo-client/pull/3569))

### Apollo Boost (0.1.8)

- Allow `cache` to be given as a configuration option to `ApolloBoost`.
  ([@dandean](https://github.com/dandean) in [#3561](https://github.com/apollographql/apollo-client/pull/3561))
- Allow `headers` and `credentials` to be passed in as configuration
  parameters to the `apollo-boost` `ApolloClient` constructor.
  ([@rzane](https://github.com/rzane) in [#3098](https://github.com/apollographql/apollo-client/pull/3098))

### Apollo Cache (1.1.10)

- Added optional generics to cache manipulation methods (typescript).
  ([@mvestergaard](https://github.com/mvestergaard) in [#3541](https://github.com/apollographql/apollo-client/pull/3541))

### Apollo Cache In-Memory (1.2.3)

- Added optional generics to cache manipulation methods (typescript).
  ([@mvestergaard](https://github.com/mvestergaard) in [#3541](https://github.com/apollographql/apollo-client/pull/3541))
- Restore non-enumerability of `resultFields[ID_KEY]`.
  ([@benjamn](https://github.com/benjamn) in [#3544](https://github.com/apollographql/apollo-client/pull/3544))
- Cache query documents transformed by InMemoryCache.
  ([@benjamn](https://github.com/benjamn) in [#3553](https://github.com/apollographql/apollo-client/pull/3553))

### Apollo Utilities (1.0.14)

- Store key names generated by `getStoreKeyName` now leverage a more
  deterministic approach to handling JSON based strings. This prevents store
  key names from differing when using `args` like
  `{ prop1: 'value1', prop2: 'value2' }` and
  `{ prop2: 'value2', prop1: 'value1' }`.
  ([@gdi2290](https://github.com/gdi2290) in [#2869](https://github.com/apollographql/apollo-client/pull/2869))
- Avoid needless `hasOwnProperty` check in `deepFreeze`.
  ([@benjamn](https://github.com/benjamn) in [#3545](https://github.com/apollographql/apollo-client/pull/3545))

### Apollo GraphQL Anywhere (4.1.12)

- No new changes.


## 2.3.2 (May 29, 2018)

### Apollo Client (2.3.2)

- Fix SSR and `cache-and-network` fetch policy
  ([@dastoori](https://github.com/dastoori) in [#3372](https://github.com/apollographql/apollo-client/pull/3372))
- Fixed an issue where the `updateQuery` method passed to
  `ObservableQuery.fetchMore` was receiving the original query variables,
  instead of the new variables that it used to fetch more data.
  ([@abhiaiyer91](https://github.com/abhiaiyer91) in [#3500](https://github.com/apollographql/apollo-client/pull/3500))
- Fixed an issue involving `Object.setPrototypeOf()` not working on JSC
  (Android), by instead setting the `prototype` of `this` manually.
  ([@seklyza](https://github.com/seklyza) in [#3306](https://github.com/apollographql/apollo-client/pull/3306))
- Added safeguards to make sure `QueryStore.initQuery` and
  `QueryStore.markQueryResult` don't try to set the network status of a
  `fetchMoreForQueryId` query, if it does not exist in the store. This was
  happening when a query component was unmounted while a `fetchMore` was still
  in flight.
  ([@conrad-vanl](https://github.com/conrad-vanl) in [#3367](https://github.com/apollographql/apollo-client/pull/3367), [@doomsower](https://github.com/doomsower) in [#3469](https://github.com/apollographql/apollo-client/pull/3469))

### Apollo Boost (0.1.7)

- Various internal code cleanup, tooling and dependency changes.

### Apollo Cache (1.1.9)

- Various internal code cleanup, tooling and dependency changes.

### Apollo Cache In-Memory (1.2.2)

- Fixed an issue that caused fragment only queries to sometimes fail.
  ([@abhiaiyer91](https://github.com/abhiaiyer91) in [#3507](https://github.com/apollographql/apollo-client/pull/3507))
- Fixed cache invalidation for inlined mixed types in union fields within
  arrays.
  ([@dferber90](https://github.com/dferber90) in [#3422](https://github.com/apollographql/apollo-client/pull/3422))

### Apollo Utilities (1.0.13)

- Make `maybeDeepFreeze` a little more defensive, by always using
  `Object.prototype.hasOwnProperty` (to avoid cases where the object being
  frozen doesn't have its own `hasOwnProperty`).
  ([@jorisroling](https://github.com/jorisroling) in [#3418](https://github.com/apollographql/apollo-client/pull/3418))
- Remove certain small internal caches to prevent memory leaks when using SSR.
  ([@brunorzn](https://github.com/brunorzn) in [#3444](https://github.com/apollographql/apollo-client/pull/3444))

### Apollo GraphQL Anywhere (4.1.11)

- Source files are now excluded when publishing to npm.
  ([@hwillson](https://github.com/hwillson) in [#3454](https://github.com/apollographql/apollo-client/pull/3454))<|MERGE_RESOLUTION|>--- conflicted
+++ resolved
@@ -1,4 +1,3 @@
-<<<<<<< HEAD
 ## Apollo Client 3.4.0 (not yet released)
 
 ### Bug fixes
@@ -60,10 +59,7 @@
 ### Documentation
 TBD
 
-## Apollo Client 3.3.14 (not yet released)
-=======
 ## Apollo Client 3.3.14
->>>>>>> 8de3fb75
 
 ### Improvements
 
