--- conflicted
+++ resolved
@@ -20,7 +20,7 @@
     "compile:coverage": "tsc -p tsconfig.coverage.json",
     "compile:test": "tsc -p tsconfig.test.json",
     "compile:browser": "rm -rf ./dist && mkdir ./dist && browserify ./lib/apollo.umd.js -o=./dist/index.js && npm run minify:browser",
-    "minify:browser": "uglifyjs --compress --mangle --screw-ie8 -o=./dist/index.min.js -- ./dist/index.js",
+    "minify:browser": "uglifyjs -c -m -o ./dist/index.min.js -- ./dist/index.js",
     "watch": "tsc -w",
     "watch:test": "tsc -p tsconfig.test.json -w",
     "bundle": "rollup -c",
@@ -91,13 +91,8 @@
     "sinon": "^2.1.0",
     "source-map-support": "^0.4.0",
     "tslint": "^5.1.0",
-<<<<<<< HEAD
-    "typescript": "2.3.2",
+    "typescript": "2.3.3",
     "uglify-js": "^3.0.3",
-=======
-    "typescript": "2.3.3",
-    "uglify-js": "^2.6.2",
->>>>>>> 5f8108aa
     "webpack": "^2.1.0-beta.28",
     "webpack-bundle-analyzer": "^2.4.0"
   },
