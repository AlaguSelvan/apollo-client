{
  "name": "apollo-client-monorepo",
  "private": true,
  "license": "MIT",
  "scripts": {
    "postinstall": "lerna exec -- npm install --package-lock=false && lerna run prepare",
    "diff": "check-if-folder-contents-changed-in-git-commit-range",
    "build": "lerna run build",
    "test": "jest --verbose",
    "test-ci": "npm run coverage -- --ci --maxWorkers=2 --reporters=default --reporters=jest-junit",
    "benchmark": "cd packages/apollo-client && npm run benchmark",
    "prelint": "npm run lint-fix",
    "lint": "lerna run lint",
    "lint-fix": "prettier --ignore-path \"./config/prettierignore\" --trailing-comma all --single-quote --write \"packages/*/{src,tests,test,benchmark}/**/*.{j,t}s*\"",
    "lint-staged": "lint-staged",
    "filesize": "lerna run build && bundlesize",
    "coverage": "jest --verbose --coverage",
    "coverage:upload": "codecov",
    "danger": "danger run --verbose --dangerfile=./config/dangerfile.ts",
    "deploy": "lerna publish -m \"chore: Publish\" --npm-tag beta && cd packages/apollo-client && npm run deploy",
    "clean": "find . -name \"node_modules\" -exec rm -rf '{}' + && find . -name \"lib\" -exec rm -rf '{}' +"
  },
  "bundlesize": [
    {
      "name": "apollo-cache",
      "path": "./packages/apollo-cache/lib/bundle.cjs.min.js",
      "maxSize": "825 B"
    },
    {
      "name": "apollo-cache-inmemory",
      "path": "./packages/apollo-cache-inmemory/lib/bundle.cjs.min.js",
      "maxSize": "4.9 kB"
    },
    {
      "name": "apollo-client",
<<<<<<< HEAD
      "path": "./packages/apollo-client/lib/bundle.cjs.min.js",
      "maxSize": "10.6 kB"
=======
      "path": "./packages/apollo-client/lib/bundle.min.js",
      "maxSize": "9.5 kB"
>>>>>>> 0bfba301
    },
    {
      "name": "apollo-utilities",
      "path": "./packages/apollo-utilities/lib/bundle.cjs.min.js",
      "maxSize": "4.15 kB"
    }
  ],
  "lint-staged": {
    "*.ts*": [
      "prettier --ignore-path \"./config/prettierignore\" --trailing-comma all --single-quote --write"
    ],
    "*.js*": [
      "prettier --ignore-path \"./config/prettierignore\" --trailing-comma all --single-quote --write"
    ]
  },
  "pre-commit": "lint-staged",
  "dependencies": {
    "apollo-boost": "file:packages/apollo-boost",
    "apollo-cache": "file:packages/apollo-cache",
    "apollo-cache-inmemory": "file:packages/apollo-cache-inmemory",
    "apollo-client": "file:packages/apollo-client",
    "apollo-utilities": "file:packages/apollo-utilities",
    "graphql-anywhere": "file:packages/graphql-anywhere"
  },
  "devDependencies": {
    "@octokit/rest": "16.16.0",
    "@types/benchmark": "1.0.31",
    "@types/graphql": "14.0.7",
    "@types/isomorphic-fetch": "0.0.35",
    "@types/jest": "23.3.14",
    "@types/lodash": "4.14.121",
    "@types/node": "10.12.26",
    "@types/react": "16.8.3",
    "@types/react-dom": "16.8.2",
    "benchmark": "2.1.4",
    "bundlesize": "0.17.1",
    "check-if-folder-contents-changed-in-git-commit-range": "1.0.0",
    "codecov": "3.2.0",
    "danger": "7.0.12",
    "fetch-mock": "7.3.0",
    "flow-bin": "0.93.0",
    "graphql": "14.1.1",
    "graphql-tag": "2.10.1",
    "isomorphic-fetch": "2.2.1",
    "jest": "23.6.0",
    "jest-junit": "5.2.0",
    "lerna": "3.13.0",
    "lint-staged": "8.1.4",
    "lodash": "4.17.11",
    "pre-commit": "1.2.2",
    "prettier": "1.16.4",
<<<<<<< HEAD
    "react": "16.8.1",
    "react-dom": "16.8.1",
    "rollup": "1.1.2",
    "rollup-plugin-commonjs": "9.2.0",
    "rollup-plugin-invariant": "^0.3.2",
=======
    "react": "16.8.2",
    "react-dom": "16.8.2",
    "rollup": "1.2.2",
>>>>>>> 0bfba301
    "rollup-plugin-local-resolve": "1.0.7",
    "rollup-plugin-node-resolve": "4.0.0",
    "rollup-plugin-sourcemaps": "0.4.2",
    "rollup-plugin-terser": "^4.0.3",
    "rollup-plugin-typescript2": "0.18.1",
    "rxjs": "6.4.0",
    "ts-jest": "23.1.4",
    "tslib": "1.9.3",
    "tslint": "5.12.1",
<<<<<<< HEAD
    "typescript": "3.3.3"
=======
    "typescript": "3.3.3",
    "uglify-js": "3.4.9",
    "webpack": "3.12.0",
    "webpack-bundle-analyzer": "3.0.4"
>>>>>>> 0bfba301
  },
  "renovate": {
    "extends": [
      ":pinOnlyDevDependencies"
    ],
    "semanticCommits": true,
    "timezone": "America/Los_Angeles",
    "schedule": [
      "after 10pm and before 5am on every weekday"
    ],
    "rebaseStalePrs": true,
    "prCreation": "not-pending",
    "automerge": "minor",
    "labels": [
      "dependencies"
    ],
    "assignees": [
      "@hwillson"
    ],
    "reviewers": [
      "@hwillson"
    ],
    "pathRules": [
      {
        "paths": [
          "docs/package.json"
        ],
        "extends": [
          "apollo-docs"
        ]
      }
    ]
  }
}<|MERGE_RESOLUTION|>--- conflicted
+++ resolved
@@ -33,13 +33,8 @@
     },
     {
       "name": "apollo-client",
-<<<<<<< HEAD
       "path": "./packages/apollo-client/lib/bundle.cjs.min.js",
       "maxSize": "10.6 kB"
-=======
-      "path": "./packages/apollo-client/lib/bundle.min.js",
-      "maxSize": "9.5 kB"
->>>>>>> 0bfba301
     },
     {
       "name": "apollo-utilities",
@@ -91,17 +86,10 @@
     "lodash": "4.17.11",
     "pre-commit": "1.2.2",
     "prettier": "1.16.4",
-<<<<<<< HEAD
-    "react": "16.8.1",
-    "react-dom": "16.8.1",
-    "rollup": "1.1.2",
-    "rollup-plugin-commonjs": "9.2.0",
-    "rollup-plugin-invariant": "^0.3.2",
-=======
     "react": "16.8.2",
     "react-dom": "16.8.2",
     "rollup": "1.2.2",
->>>>>>> 0bfba301
+    "rollup-plugin-invariant": "^0.3.2",
     "rollup-plugin-local-resolve": "1.0.7",
     "rollup-plugin-node-resolve": "4.0.0",
     "rollup-plugin-sourcemaps": "0.4.2",
@@ -111,14 +99,10 @@
     "ts-jest": "23.1.4",
     "tslib": "1.9.3",
     "tslint": "5.12.1",
-<<<<<<< HEAD
-    "typescript": "3.3.3"
-=======
     "typescript": "3.3.3",
     "uglify-js": "3.4.9",
     "webpack": "3.12.0",
     "webpack-bundle-analyzer": "3.0.4"
->>>>>>> 0bfba301
   },
   "renovate": {
     "extends": [
