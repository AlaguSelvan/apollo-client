{
  "name": "@apollo/client",
<<<<<<< HEAD
  "version": "3.5.0-beta.4",
=======
  "version": "3.4.7",
>>>>>>> 7661f9b3
  "description": "A fully-featured caching GraphQL client.",
  "private": true,
  "keywords": [
    "apollo",
    "graphql",
    "react",
    "hooks",
    "client",
    "cache"
  ],
  "author": "opensource@apollographql.com",
  "license": "MIT",
  "main": "./dist/main.cjs",
  "module": "./dist/index.js",
  "types": "./dist/index.d.ts",
  "sideEffects": false,
  "react-native": {
    "./dist/cache/inmemory/fixPolyfills.js": "./dist/cache/inmemory/fixPolyfills.native.js"
  },
  "repository": {
    "type": "git",
    "url": "git+https://github.com/apollographql/apollo-client.git"
  },
  "bugs": {
    "url": "https://github.com/apollographql/apollo-client/issues"
  },
  "homepage": "https://www.apollographql.com/docs/react/",
  "scripts": {
    "prebuild": "npm run clean",
    "build": "tsc",
    "postbuild": "npm run update-version && npm run invariants && npm run sourcemaps && npm run rollup && npm run prepdist && npm run resolve && npm run verify-version",
    "update-version": "node config/version.js update",
    "verify-version": "node config/version.js verify",
    "invariants": "ts-node-script config/processInvariants.ts",
    "sourcemaps": "ts-node-script config/rewriteSourceMaps.ts",
    "rollup": "rollup -c ./config/rollup.config.js",
    "prepdist": "node ./config/prepareDist.js",
    "resolve": "ts-node-script config/resolveModuleIds.ts",
    "clean": "rimraf -r dist coverage lib",
    "test": "jest --config ./config/jest.config.js",
    "test:debug": "BABEL_ENV=server node --inspect-brk node_modules/.bin/jest --config ./config/jest.config.js --runInBand",
    "test:ci": "npm run test:coverage && npm run test:memory",
    "test:watch": "jest --config ./config/jest.config.js --watch",
    "test:memory": "cd scripts/memory && npm i && npm test",
    "test:coverage": "npm run coverage -- --ci --maxWorkers=2 --reporters=default --reporters=jest-junit",
    "coverage": "jest --config ./config/jest.config.js --verbose --coverage",
    "bundlesize": "npm run build && bundlesize",
    "predeploy": "npm run build",
    "deploy": "cd dist && npm publish --tag beta"
  },
  "bundlesize": [
    {
      "name": "apollo-client",
<<<<<<< HEAD
      "path": "./dist/apollo-client.min.cjs",
=======
      "path": "./dist/apollo-core.cjs.min.js",
>>>>>>> 7661f9b3
      "maxSize": "24.6 kB"
    }
  ],
  "engines": {
    "npm": "^7.20.3"
  },
  "peerDependencies": {
    "graphql": "^14.0.0 || ^15.0.0",
    "react": "^16.8.0 || ^17.0.0",
    "subscriptions-transport-ws": "^0.9.0"
  },
  "peerDependenciesMeta": {
    "react": {
      "optional": true
    },
    "subscriptions-transport-ws": {
      "optional": true
    }
  },
  "dependencies": {
    "@graphql-typed-document-node/core": "^3.0.0",
    "@wry/context": "^0.6.0",
    "@wry/equality": "^0.5.0",
    "@wry/trie": "^0.3.0",
    "graphql-tag": "^2.12.3",
    "hoist-non-react-statics": "^3.3.2",
    "optimism": "^0.16.1",
    "prop-types": "^15.7.2",
    "symbol-observable": "^4.0.0",
    "ts-invariant": "^0.9.0",
    "tslib": "^2.3.0",
    "zen-observable-ts": "^1.1.0"
  },
  "devDependencies": {
    "@babel/parser": "7.15.2",
    "@graphql-tools/schema": "8.0.3",
    "@rollup/plugin-node-resolve": "11.2.1",
    "@testing-library/react": "9.5.0",
    "@testing-library/react-hooks": "7.0.1",
    "@types/fast-json-stable-stringify": "2.0.0",
    "@types/fetch-mock": "7.3.5",
    "@types/glob": "7.1.4",
    "@types/hoist-non-react-statics": "3.3.1",
    "@types/jest": "26.0.24",
    "@types/lodash": "4.14.172",
    "@types/node": "16.4.13",
    "@types/react": "17.0.16",
    "@types/react-dom": "17.0.2",
    "@types/recompose": "0.30.8",
    "bundlesize": "0.18.1",
    "cross-fetch": "3.1.4",
    "crypto-hash": "1.3.0",
    "fetch-mock": "9.11.0",
    "glob": "7.1.7",
    "graphql": "15.5.1",
    "jest": "26.6.3",
    "jest-fetch-mock": "3.0.3",
    "jest-junit": "12.2.0",
    "lodash": "4.17.21",
    "react": "17.0.2",
    "react-dom": "17.0.2",
    "recast": "0.20.5",
    "recompose": "0.30.0",
    "resolve": "1.20.0",
    "rimraf": "3.0.2",
    "rollup": "2.50.5",
    "rollup-plugin-terser": "7.0.2",
    "rxjs": "6.6.7",
    "subscriptions-transport-ws": "0.9.19",
    "terser": "5.7.1",
    "ts-jest": "26.5.6",
    "ts-node": "10.2.0",
    "typescript": "4.3.5",
    "wait-for-observables": "1.0.3"
  },
  "publishConfig": {
    "access": "public"
  }
}<|MERGE_RESOLUTION|>--- conflicted
+++ resolved
@@ -1,10 +1,6 @@
 {
   "name": "@apollo/client",
-<<<<<<< HEAD
   "version": "3.5.0-beta.4",
-=======
-  "version": "3.4.7",
->>>>>>> 7661f9b3
   "description": "A fully-featured caching GraphQL client.",
   "private": true,
   "keywords": [
@@ -58,11 +54,7 @@
   "bundlesize": [
     {
       "name": "apollo-client",
-<<<<<<< HEAD
-      "path": "./dist/apollo-client.min.cjs",
-=======
-      "path": "./dist/apollo-core.cjs.min.js",
->>>>>>> 7661f9b3
+      "path": "./dist/apollo-core.min.cjs",
       "maxSize": "24.6 kB"
     }
   ],
