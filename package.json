--- conflicted
+++ resolved
@@ -105,12 +105,8 @@
     "@changesets/cli": "2.26.0",
     "@graphql-tools/schema": "9.0.16",
     "@rollup/plugin-node-resolve": "11.2.1",
-<<<<<<< HEAD
     "@testing-library/jest-dom": "5.16.5",
-    "@testing-library/react": "13.4.0",
-=======
     "@testing-library/react": "14.0.0",
->>>>>>> dba79685
     "@testing-library/react-12": "npm:@testing-library/react@^12",
     "@testing-library/user-event": "14.4.3",
     "@types/bytes": "3.1.1",
