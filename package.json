{
  "name": "@apollo/client",
  "version": "3.7.0-beta.6",
  "description": "A fully-featured caching GraphQL client.",
  "private": true,
  "keywords": [
    "apollo",
    "graphql",
    "react",
    "hooks",
    "client",
    "cache"
  ],
  "author": "packages@apollographql.com",
  "license": "MIT",
  "main": "./dist/main.cjs",
  "module": "./dist/index.js",
  "types": "./dist/index.d.ts",
  "sideEffects": false,
  "react-native": {
    "./dist/cache/inmemory/fixPolyfills.js": "./dist/cache/inmemory/fixPolyfills.native.js"
  },
  "repository": {
    "type": "git",
    "url": "git+https://github.com/apollographql/apollo-client.git"
  },
  "bugs": {
    "url": "https://github.com/apollographql/apollo-client/issues"
  },
  "homepage": "https://www.apollographql.com/docs/react/",
  "scripts": {
    "prebuild": "npm run clean",
    "build": "tsc",
    "postbuild": "npm run update-version && npm run invariants && npm run sourcemaps && npm run rollup && npm run prepdist && npm run postprocess-dist && npm run verify-version",
    "update-version": "node config/version.js update",
    "verify-version": "node config/version.js verify",
    "invariants": "ts-node-script config/processInvariants.ts",
    "sourcemaps": "ts-node-script config/rewriteSourceMaps.ts",
    "rollup": "rollup -c ./config/rollup.config.js",
    "prepdist": "node ./config/prepareDist.js",
    "postprocess-dist": "ts-node-script config/postprocessDist.ts",
    "clean": "rimraf -r dist coverage lib temp",
    "ci:precheck": "node config/precheck.js",
    "test": "jest --config ./config/jest.config.js",
    "test:debug": "node --inspect-brk node_modules/.bin/jest --config ./config/jest.config.js --runInBand --testTimeout 99999",
    "test:ci": "npm run test:coverage && npm run test:memory",
    "test:watch": "jest --config ./config/jest.config.js --watch",
    "test:memory": "cd scripts/memory && npm i && npm test",
    "test:coverage": "npm run coverage -- --ci --maxWorkers=2 --reporters=default --reporters=jest-junit",
    "typecheck": "tsc --noEmit",
    "coverage": "jest --config ./config/jest.config.js --verbose --coverage",
    "bundlesize": "npm run build && bundlesize",
    "predeploy": "npm run build",
    "deploy": "cd dist && npm publish --tag beta"
  },
  "bundlesize": [
    {
      "name": "apollo-client",
      "path": "./dist/apollo-client.min.cjs",
<<<<<<< HEAD
      "maxSize": "30.5kB"
=======
      "maxSize": "29.95kB"
>>>>>>> 888f34fc
    }
  ],
  "engines": {
    "npm": "^7.20.3 || ^8.0.0"
  },
  "peerDependencies": {
    "graphql": "^14.0.0 || ^15.0.0 || ^16.0.0",
    "graphql-ws": "^5.5.5",
    "react": "^16.8.0 || ^17.0.0 || ^18.0.0",
    "subscriptions-transport-ws": "^0.9.0 || ^0.11.0"
  },
  "peerDependenciesMeta": {
    "graphql-ws": {
      "optional": true
    },
    "react": {
      "optional": true
    },
    "subscriptions-transport-ws": {
      "optional": true
    }
  },
  "dependencies": {
    "@graphql-typed-document-node/core": "^3.1.1",
    "@wry/context": "^0.6.0",
    "@wry/equality": "^0.5.0",
    "@wry/trie": "^0.3.0",
    "graphql-tag": "^2.12.6",
    "hoist-non-react-statics": "^3.3.2",
    "optimism": "^0.16.1",
    "prop-types": "^15.7.2",
    "symbol-observable": "^4.0.0",
    "ts-invariant": "^0.10.3",
    "tslib": "^2.3.0",
    "zen-observable-ts": "^1.2.5"
  },
  "devDependencies": {
    "@babel/parser": "7.18.5",
    "@graphql-tools/schema": "8.4.0",
    "@rollup/plugin-node-resolve": "11.2.1",
    "@testing-library/react": "12.1.5",
    "@testing-library/react-hooks": "8.0.1",
    "@testing-library/user-event": "14.2.1",
    "@types/fast-json-stable-stringify": "2.0.0",
    "@types/fetch-mock": "7.3.5",
    "@types/glob": "7.2.0",
    "@types/hoist-non-react-statics": "3.3.1",
    "@types/jest": "27.5.2",
    "@types/lodash": "4.14.182",
<<<<<<< HEAD
    "@types/node": "16.11.27",
    "@types/react": "17.0.44",
    "@types/react-dom": "17.0.15",
    "@types/use-sync-external-store": "0.0.3",
    "acorn": "8.6.0",
=======
    "@types/node": "16.11.41",
    "@types/react": "17.0.47",
    "@types/react-dom": "17.0.17",
    "@types/use-sync-external-store": "^0.0.3",
    "acorn": "8.7.1",
>>>>>>> 888f34fc
    "bundlesize": "0.18.1",
    "cross-fetch": "3.1.5",
    "crypto-hash": "1.3.0",
    "fetch-mock": "9.11.0",
    "glob": "8.0.3",
    "graphql": "16.5.0",
    "graphql-ws": "5.9.0",
    "jest": "27.5.1",
    "jest-fetch-mock": "3.0.3",
    "jest-junit": "13.2.0",
    "lodash": "4.17.21",
    "react": "17.0.2",
    "react-dom": "17.0.2",
    "recast": "0.21.1",
    "resolve": "1.22.1",
    "rimraf": "3.0.2",
    "rollup": "2.75.7",
    "rollup-plugin-terser": "7.0.2",
    "rxjs": "7.5.5",
    "subscriptions-transport-ws": "0.11.0",
    "terser": "5.14.1",
    "ts-jest": "27.1.5",
    "ts-node": "10.8.1",
    "typescript": "4.6.4",
    "wait-for-observables": "1.0.3",
    "web-streams-polyfill": "3.2.1",
    "whatwg-fetch": "3.6.2"
  },
  "publishConfig": {
    "access": "public"
  }
}<|MERGE_RESOLUTION|>--- conflicted
+++ resolved
@@ -57,11 +57,7 @@
     {
       "name": "apollo-client",
       "path": "./dist/apollo-client.min.cjs",
-<<<<<<< HEAD
       "maxSize": "30.5kB"
-=======
-      "maxSize": "29.95kB"
->>>>>>> 888f34fc
     }
   ],
   "engines": {
@@ -111,19 +107,11 @@
     "@types/hoist-non-react-statics": "3.3.1",
     "@types/jest": "27.5.2",
     "@types/lodash": "4.14.182",
-<<<<<<< HEAD
-    "@types/node": "16.11.27",
-    "@types/react": "17.0.44",
-    "@types/react-dom": "17.0.15",
-    "@types/use-sync-external-store": "0.0.3",
-    "acorn": "8.6.0",
-=======
     "@types/node": "16.11.41",
     "@types/react": "17.0.47",
     "@types/react-dom": "17.0.17",
-    "@types/use-sync-external-store": "^0.0.3",
+    "@types/use-sync-external-store": "0.0.3",
     "acorn": "8.7.1",
->>>>>>> 888f34fc
     "bundlesize": "0.18.1",
     "cross-fetch": "3.1.5",
     "crypto-hash": "1.3.0",
