--- conflicted
+++ resolved
@@ -330,32 +330,6 @@
         unsubscribe: () => {
           this.stopQuery(queryId);
         },
-<<<<<<< HEAD
-        refetch: (variables: any): Promise<GraphQLResult> => {
-          // If no new variables passed, use existing variables
-          variables = variables || options.variables;
-
-          // Use the same options as before, but with new variables and forceFetch true
-          return this.fetchQuery(queryId, assign(options, {
-            forceFetch: !options.noFetch ? true : false,
-            variables,
-          }) as WatchQueryOptions);
-        },
-        stopPolling: (): void => {
-          if (this.pollingTimers[queryId]) {
-            clearInterval(this.pollingTimers[queryId]);
-          }
-        },
-        startPolling: (pollInterval): void => {
-          this.pollingTimers[queryId] = setInterval(() => {
-            const pollingOptions = assign({}, options) as WatchQueryOptions;
-            // subsequent fetches from polling always reqeust new data
-            pollingOptions.forceFetch = !options.noFetch ? true : false;
-            this.fetchQuery(queryId, pollingOptions);
-          }, pollInterval);
-        },
-=======
->>>>>>> 1604be17
       };
 
       if (shouldSubscribe) {
@@ -413,7 +387,7 @@
 
       // Use the same options as before, but with new variables and forceFetch true
       return this.fetchQuery(queryId, assign(options, {
-        forceFetch: true,
+        forceFetch: options.noFetch ? false : true,
         variables,
       }) as WatchQueryOptions);
     };
@@ -428,7 +402,7 @@
       this.pollingTimers[queryId] = setInterval(() => {
         const pollingOptions = assign({}, options) as WatchQueryOptions;
         // subsequent fetches from polling always reqeust new data
-        pollingOptions.forceFetch = true;
+        pollingOptions.forceFetch = options.noFetch ? false : true;
         this.fetchQuery(queryId, pollingOptions);
       }, pollInterval);
     };
