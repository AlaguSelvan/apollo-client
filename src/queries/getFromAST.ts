--- conflicted
+++ resolved
@@ -153,12 +153,8 @@
     return queryDoc;
   }
   checkDocument(queryDoc);
-  return {
+  return ({
     ...queryDoc,
     definitions: uniq(queryDoc.definitions.concat(fragments)),
-<<<<<<< HEAD
   }) as DocumentNode;
-=======
-  } as Document;
->>>>>>> 5d4539f2
 }